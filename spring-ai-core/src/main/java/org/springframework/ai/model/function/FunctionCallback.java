--- conflicted
+++ resolved
@@ -68,25 +68,121 @@
 	 * @param functionInput JSON string with the function arguments to be passed to the
 	 * function. The arguments are defined as JSON schema usually registered with the
 	 * model. Arguments are provided by the AI model.
-	 * @param toolContext Map with the function context. The context is used to pass
+	 * @param tooContext Map with the function context. The context is used to pass
 	 * additional user provided state in addition to the arguments provided by the AI
 	 * model.
 	 * @return String containing the function call response.
 	 */
-<<<<<<< HEAD
-	default String call(String functionInput, ToolContext toolContext) {
-		if (toolContext != null) {
-=======
 	default String call(String functionInput, ToolContext tooContext) {
 		if (tooContext != null && !tooContext.getContext().isEmpty()) {
->>>>>>> 944fb996
 			throw new UnsupportedOperationException("Function context is not supported!");
 		}
 		return call(functionInput);
 	}
 
 	/**
-<<<<<<< HEAD
+	 * Creates a new {@link FunctionCallback.Builder} instance used to build a default
+	 * {@link FunctionCallback} instance. *
+	 * @return Returns a new {@link FunctionCallback.Builder} instance.
+	 */
+	static FunctionCallback.Builder builder() {
+		return new DefaultFunctionCallbackBuilder();
+	}
+
+	interface Builder {
+
+		/**
+		 * Function description. This description is used by the model do decide if the
+		 * function should be called or not.
+		 */
+		Builder description(String description);
+
+		/**
+		 * Specifies what {@link SchemaType} is used by the AI model to validate the
+		 * function input arguments. Most models use JSON Schema, except Vertex AI that
+		 * uses OpenAPI types.
+		 */
+		Builder schemaType(SchemaType schemaType);
+
+		/**
+		 * Function response converter. The default implementation converts the output
+		 * into String before sending it to the Model. Provide a custom function
+		 * responseConverter implementation to override this.
+		 */
+		Builder responseConverter(Function<Object, String> responseConverter);
+
+		/**
+		 * You can provide the Input Type Schema directly. In this case it won't be
+		 * generated from the inputType.
+		 */
+		Builder inputTypeSchema(String inputTypeSchema);
+
+		/**
+		 * Custom object mapper for JSON operations.
+		 */
+		Builder objectMapper(ObjectMapper objectMapper);
+
+		<I, O> FunctionInvokingSpec<I, O> function(String name, Function<I, O> function);
+
+		<I, O> FunctionInvokingSpec<I, O> function(String name, BiFunction<I, ToolContext, O> biFunction);
+
+		MethodInvokingSpec method(String methodName, Class<?>... argumentTypes);
+
+	}
+
+	interface FunctionInvokingSpec<I, O> {
+
+		/**
+		 * Function input type. The input type is used to validate the function input
+		 * arguments.
+		 * @see #inputType(ParameterizedTypeReference)
+		 */
+		FunctionInvokingSpec<I, O> inputType(Class<?> inputType);
+
+		/**
+		 * Function input type retaining generic types. The input type is used to validate
+		 * the function input arguments.
+		 */
+		FunctionInvokingSpec<I, O> inputType(ParameterizedTypeReference<?> inputType);
+
+		/**
+		 * Builds the {@link FunctionCallback} instance.
+		 */
+		FunctionCallback build();
+
+	}
+
+	interface MethodInvokingSpec {
+
+		/**
+		 * Optional function name. If not provided the method name is used as the
+		 * function.
+		 * @param name Function name. Unique within the model.
+		 */
+		MethodInvokingSpec name(String name);
+
+		/**
+		 * For non static objects the target object is used to invoke the method.
+		 * @param methodObject target object where the method is defined.
+		 */
+		MethodInvokingSpec targetObject(Object methodObject);
+
+		/**
+		 * Target class where the method is defined. Used for static methods. For non
+		 * static methods the target object is used.
+		 * @param targetClass method target class.
+		 */
+		MethodInvokingSpec targetClass(Class<?> targetClass);
+
+		/**
+		 * Builds the {@link FunctionCallback} instance.
+		 */
+		FunctionCallback build();
+
+	}
+
+
+	/**
 	 * @param functionInput JSON string with the function arguments to be passed to the
 	 * function. The arguments are defined as JSON schema usually registered with the the
 	 * model. Arguments are provided by the AI model.
@@ -117,106 +213,5 @@
 	 * @return Serialize to string
 	 */
 	String convertResultObject2String(Object rowObjectResult);
-=======
-	 * Creates a new {@link FunctionCallback.Builder} instance used to build a default
-	 * {@link FunctionCallback} instance. *
-	 * @return Returns a new {@link FunctionCallback.Builder} instance.
-	 */
-	static FunctionCallback.Builder builder() {
-		return new DefaultFunctionCallbackBuilder();
-	}
-
-	interface Builder {
-
-		/**
-		 * Function description. This description is used by the model do decide if the
-		 * function should be called or not.
-		 */
-		Builder description(String description);
-
-		/**
-		 * Specifies what {@link SchemaType} is used by the AI model to validate the
-		 * function input arguments. Most models use JSON Schema, except Vertex AI that
-		 * uses OpenAPI types.
-		 */
-		Builder schemaType(SchemaType schemaType);
-
-		/**
-		 * Function response converter. The default implementation converts the output
-		 * into String before sending it to the Model. Provide a custom function
-		 * responseConverter implementation to override this.
-		 */
-		Builder responseConverter(Function<Object, String> responseConverter);
-
-		/**
-		 * You can provide the Input Type Schema directly. In this case it won't be
-		 * generated from the inputType.
-		 */
-		Builder inputTypeSchema(String inputTypeSchema);
-
-		/**
-		 * Custom object mapper for JSON operations.
-		 */
-		Builder objectMapper(ObjectMapper objectMapper);
-
-		<I, O> FunctionInvokingSpec<I, O> function(String name, Function<I, O> function);
-
-		<I, O> FunctionInvokingSpec<I, O> function(String name, BiFunction<I, ToolContext, O> biFunction);
-
-		MethodInvokingSpec method(String methodName, Class<?>... argumentTypes);
-
-	}
-
-	interface FunctionInvokingSpec<I, O> {
-
-		/**
-		 * Function input type. The input type is used to validate the function input
-		 * arguments.
-		 * @see #inputType(ParameterizedTypeReference)
-		 */
-		FunctionInvokingSpec<I, O> inputType(Class<?> inputType);
-
-		/**
-		 * Function input type retaining generic types. The input type is used to validate
-		 * the function input arguments.
-		 */
-		FunctionInvokingSpec<I, O> inputType(ParameterizedTypeReference<?> inputType);
-
-		/**
-		 * Builds the {@link FunctionCallback} instance.
-		 */
-		FunctionCallback build();
-
-	}
-
-	interface MethodInvokingSpec {
-
-		/**
-		 * Optional function name. If not provided the method name is used as the
-		 * function.
-		 * @param name Function name. Unique within the model.
-		 */
-		MethodInvokingSpec name(String name);
-
-		/**
-		 * For non static objects the target object is used to invoke the method.
-		 * @param methodObject target object where the method is defined.
-		 */
-		MethodInvokingSpec targetObject(Object methodObject);
-
-		/**
-		 * Target class where the method is defined. Used for static methods. For non
-		 * static methods the target object is used.
-		 * @param targetClass method target class.
-		 */
-		MethodInvokingSpec targetClass(Class<?> targetClass);
-
-		/**
-		 * Builds the {@link FunctionCallback} instance.
-		 */
-		FunctionCallback build();
-
-	}
->>>>>>> 944fb996
 
 }