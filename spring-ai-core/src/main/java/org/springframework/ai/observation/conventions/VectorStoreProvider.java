--- conflicted
+++ resolved
@@ -29,34 +29,12 @@
 public enum VectorStoreProvider {
 
 	// @formatter:off
-<<<<<<< HEAD
-        PG_VECTOR("pg_vector"),
-        AZURE("azure"),
-        CASSANDRA("cassandra"),
-		COSMOSDB("cosmosdb"),
-        CHROMA("chroma"),
-        ELASTICSEARCH("elasticsearch"),
-        MILVUS("milvus"),
-        NEO4J("neo4j"),
-        OPENSEARCH("opensearch"),
-        QDRANT("qdrant"),
-        REDIS("redis"),
-        TYPESENSE("typesense"),
-        WEAVIATE("weaviate"),
-        PINECONE("pinecone"),
-        ORACLE("oracle"),
-        MONGODB("mongodb"),
-        GEMFIRE("gemfire"),
-        HANA("hana"),
-        SIMPLE("simple");
-
-        // @formatter:on
-=======
 
 	// Please, keep the alphabetical sorting.
 	AZURE("azure"),
 	CASSANDRA("cassandra"),
 	CHROMA("chroma"),
+  COSMOSDB("cosmosdb"),
 	ELASTICSEARCH("elasticsearch"),
 	GEMFIRE("gemfire"),
 	HANA("hana"),
@@ -75,7 +53,6 @@
 
 	// @formatter:on
 
->>>>>>> 0c5455e4
 	private final String value;
 
 	VectorStoreProvider(String value) {
