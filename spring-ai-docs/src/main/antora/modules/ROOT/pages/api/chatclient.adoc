[[ChatClient]]
= ChatClient

The `ChatClient` interface streamlines interactions with xref:concepts.adoc#_models[AI Models].
It simplifies connecting to various AI Models -— each with potentially unique APIs -— by offering a uniform interface for interaction.

Currently, the interface supports only text-based input and output.
You should expect some of the classes and interfaces to change as we add other input and output types.

The design of the `ChatClient` interface centers around two primary goals:

* *Portability*: It allows easy integration with different AI Models, letting developers switch between differing AI models with minimal code changes.
This design aligns with Spring's philosophy of modularity and interchangeability.

* *Simplicity*: By using companion classes like `Prompt` for input encapsulation and `ChatResponse` for output handling, the `ChatClient` interface simplifies communication with AI Models. It manages the complexity of request preparation and response parsing, offering a direct and simplified API interaction.

== API Overview

This section provides a guide to the `ChatClient` interface and associated classes.

=== ChatClient
Here is the `ChatClient` interface definition:

```java
public interface ChatClient {

    default String generate(String message) { // implementation omitted
    }

    ChatResponse generate(Prompt prompt);

}
```

The `generate` method with a `String` parameter simplifies initial use, avoiding the complexities of the more sophisticated `Prompt` and `ChatResponse` classes.

In real-world applications, it is more common to use the `generate` method that takes a `Prompt` instance and returns an `ChatResponse`.

In real-world applications, it is more common to use the `generate` method that takes a `Prompt` instance and returns an `AiResponse`.

=== Prompt

The `Prompt` class encapsulates a list of `Message` objects.
The following listing shows a truncated version of the Prompt class, excluding constructors and other utility methods:

```java
public class Prompt {

    private final List<Message> messages;

    // constructors and utility methods omitted
}
```

=== Message

The `Message` interface encapsulates a textual message, a collection of attributes as a `Map`, and a categorization known as `MessageType`. The interface is defined as follows:

```java
public interface Message {

   String getContent();

   Map<String, Object> getProperties();

   MessageType getMessageType();

}
```

The `Message` interface has various implementations that correspond to the categories of messages that an AI model can process.
Some models, like OpenAI's chat completion endpoint, distinguish between message categories based on conversational roles, effectively mapped by the `MessageType`.

For instance, OpenAI recognizes message categories for distinct conversational roles such as "`system,`" "`user,`" or "`assistant.`"
While the term `MessageType` might imply a specific message format, in this context it effectively designates the role a message plays in the dialogue.

For AI models that do not use specific roles, the `UserMessage` implementation acts as a standard category, typically representing user-generated inquiries or instructions.
To understand the practical application and the relationship between `Prompt` and `Message`, especially in the context of these roles or message categories, see the detailed explanations in the xref:api/prompt.adoc[Prompts] section.

=== ChatResponse

The structure of the `ChatResponse` class is as follows:

```java
public class ChatResponse {

	private final List<Generation> generations;

    // other methods omitted
}
```

<<<<<<< HEAD
The `AiResponse` class holds the AI Model's output, with each `Generation` instance containing one of potentially multiple outputs resulting from a single prompt.
=======
The `ChatResponse` class holds the AI Model's output, with each `Generation` instance containing one of potentially multiple outputs resulting from a single prompt.
>>>>>>> 6043edac

The `ChatResponse` class also carries a map of key-value pairs providing metadata about the AI Model's response. This feature is still in progress and is not elaborated on in this document.

=== Generation

Finally, the `Generation` class contains a `String` that represents the output text and a map that provides metadata about this response:


```java
public class Generation {

	private final String text;

	private Map<String, Object> info;

}
```

== Available Implementations

There is a `ChatClient` implementation for the following Model providers:

* OpenAI
* Azure OpenAI: Using https://learn.microsoft.com/en-us/java/api/overview/azure/ai-openai-readme?view=azure-java-preview[Microsoft's OpenAI client library].
* Hugging Face: Using the https://huggingface.co/inference-endpoints[Hugging Face Hosted Inference Service].  This gives you access to hundreds of models.
* https://ollama.ai/[Ollama]: Run large language models locally.

Planned implementations

* Amazon Bedrock: This can provide access to many AI models.
* Google Vertex: Providing access to 'Bard' (AKA Palm2).

Others are welcome. The list is not at all closed.

== OpenAI-Compatible Models

A variety of models compatible with the OpenAI API are available, including those that can be operated locally, such as https://github.com/mudler/LocalAI[LocalAI]. The standard configuration for connecting to the OpenAI API is through the `spring.ai.openai.baseUrl` property, which defaults to `https://api.openai.com`.

To link the OpenAI client to a compatible model that uses the OpenAI API, you should adjust the `spring.ai.openai.baseUrl` property to the corresponding URL of the model you wish to connect to.

== Configuration

This section describes how to configure models, including:

* <<openai-api,OpenAI>>
* <<azure-openai-api,Azure OpenAI>>
* <<hugging-face-api,Hugging Face>>
* <<ollama-api,Ollama>>

[[openan-api]]
=== OpenAI

Add the Spring Boot starter to you project's dependencies:

[source, xml]
----
    <dependency>
        <groupId>org.springframework.ai</groupId>
        <artifactId>spring-ai-azure-openai-spring-boot-starter</artifactId>
        <version>0.8.0-SNAPSHOT</version>
    </dependency>
----

This makes an instance of the `ChatClient` that is backed by the https://github.com/TheoKanning/openai-java[Theo Kanning client library] available for injection in your application classes.

The Spring AI project defines a configuration property named `spring.ai.openai.api-key` that you should set to the value of the `API Key` obtained from `openai.com`.

Exporting an environment variable is one way to set that configuration property.

[source,shell]
----
export SPRING_AI_OPENAI_API_KEY=<INSERT KEY HERE>
----

[[azure-openai-api]]
=== Azure OpenAI

This makes an instance of the `ChatClient` that is backed by https://learn.microsoft.com/en-us/java/api/overview/azure/ai-openai-readme?view=azure-java-preview[Microsoft's OpenAI client library] available for injection in your application classes.

The Spring AI project defines a configuration property named `spring.ai.azure.openai.api-key` that you should set to the value of the `API Key` obtained from Azure.
There is also a configuration property named `spring.ai.azure.openai.endpoint` that you should set to the endpoint URL obtained when provisioning your model in Azure.

Exporting environment variables is one way to set these configuration properties.

[source,shell]
----
export SPRING_AI_AZURE_OPENAI_API_KEY=<INSERT KEY HERE>
export SPRING_AI_AZURE_OPENAI_ENDPOINT=<INSERT ENDPOINT URL HERE>
----

[[hugging-face-api]]
=== Hugging Face

There is not yet a Spring Boot Starter for this client implementation, so you should add the dependency to the HuggingFace client implementation to your project's dependencies and export an environment variable:

[source, xml]
----
<dependency>
  <groupId>org.springframework.ai</groupId>
  <artifactId>spring-ai-huggingface</artifactId>
  <version>0.8.0-SNAPSHOT</version>
</dependency>
----

[source,shell]
----
export HUGGINGFACE_API_KEY=your_api_key_here
----

Obtain the endpoint URL of the inference endpoint. You can find this on the Inference Endpoint's UI https://ui.endpoints.huggingface.co/[here].

[[ollama-api]]
=== Ollama

There is not yet a Spring Boot Starter for this client implementation, so you should add the dependency to the Ollama client implementation to your project's dependencies:

[source, xml]
----
<dependency>
  <groupId>org.springframework.ai</groupId>
  <artifactId>spring-ai-ollama</artifactId>
  <version>0.8.0-SNAPSHOT</version>
</dependency>
----

== Example Usage

The following listing shows a simple "Hello, world" example. It uses the `ChatClient.generate` method that takes a `String` as input and returns a `String` as output:

[source,java]
----
@RestController
public class SimpleAiController {

    private final ChatClient chatClient;

    @Autowired
    public SimpleAiController(ChatClient chatClient) {
        this.chatClient = chatClient;
    }

    @GetMapping("/ai/generate")
    public Map generate(@RequestParam(value = "message", defaultValue = "Tell me a joke") String message) {
        return Map.of("generation", chatClient.generate(message));
    }
}
----

// == Best Practices
//
// TBD
//
// == Troubleshooting
//
// TBD

== API Docs

You can find the Javadoc https://docs.spring.io/spring-ai/docs/current-SNAPSHOT/[here].

== Feedback and Contributions

The project's https://github.com/spring-projects/spring-ai/discussions[GitHub discussions] is a great place to send feedback.

// == Related Resources
//
// TBD<|MERGE_RESOLUTION|>--- conflicted
+++ resolved
@@ -90,11 +90,8 @@
 }
 ```
 
-<<<<<<< HEAD
-The `AiResponse` class holds the AI Model's output, with each `Generation` instance containing one of potentially multiple outputs resulting from a single prompt.
-=======
 The `ChatResponse` class holds the AI Model's output, with each `Generation` instance containing one of potentially multiple outputs resulting from a single prompt.
->>>>>>> 6043edac
+
 
 The `ChatResponse` class also carries a map of key-value pairs providing metadata about the AI Model's response. This feature is still in progress and is not elaborated on in this document.
 
