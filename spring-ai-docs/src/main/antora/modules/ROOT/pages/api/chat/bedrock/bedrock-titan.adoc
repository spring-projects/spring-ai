= Titan Chat

link:https://aws.amazon.com/bedrock/titan/[Amazon Titan] foundation models (FMs) provide customers with a breadth of high-performing image, multimodal embeddings, and text model choices, via a fully managed API.
Amazon Titan models are created by AWS and pretrained on large datasets, making them powerful, general-purpose models built to support a variety of use cases, while also supporting the responsible use of AI.
Use them as is or privately customize them with your own data.

The https://aws.amazon.com/bedrock/titan/[AWS Bedrock Titan Model Page] and https://docs.aws.amazon.com/bedrock/latest/userguide/what-is-bedrock.html[Amazon Bedrock User Guide] contains detailed information on how to use the AWS hosted model.

== Prerequisites

Refer to the xref:api/bedrock.adoc[Spring AI documentation on Amazon Bedrock] for setting up API access.

=== Add Repositories and BOM

Spring AI artifacts are published in Spring Milestone and Snapshot repositories.   Refer to the xref:getting-started.adoc#repositories[Repositories] section to add these repositories to your build system.

To help with dependency management, Spring AI provides a BOM (bill of materials) to ensure that a consistent version of Spring AI is used throughout the entire project. Refer to the xref:getting-started.adoc#dependency-management[Dependency Management] section to add the Spring AI BOM to your build system.


== Auto-configuration

Add the `spring-ai-bedrock-ai-spring-boot-starter` dependency to your project's Maven `pom.xml` file:

[source,xml]
----
<dependency>
  <groupId>org.springframework.ai</groupId>
  <artifactId>spring-ai-bedrock-ai-spring-boot-starter</artifactId>
</dependency>
----

or to your Gradle `build.gradle` build file.

[source,gradle]
----
dependencies {
    implementation 'org.springframework.ai:spring-ai-bedrock-ai-spring-boot-starter'
}
----

TIP: Refer to the xref:getting-started.adoc#dependency-management[Dependency Management] section to add the Spring AI BOM to your build file.

=== Enable Titan Chat

By default the Titan model is disabled.
To enable it set the `spring.ai.bedrock.titan.chat.enabled` property to `true`.
Exporting environment variable is one way to set this configuration property:

[source,shell]
----
export SPRING_AI_BEDROCK_TITAN_CHAT_ENABLED=true
----

=== Chat Properties

The prefix `spring.ai.bedrock.aws` is the property prefix to configure the connection to AWS Bedrock.

[cols="3,4,1"]
|====
| Property | Description | Default

| spring.ai.bedrock.aws.region     | AWS region to use.  | us-east-1
| spring.ai.bedrock.aws.timeout    | AWS timeout to use. | 5m
| spring.ai.bedrock.aws.access-key | AWS access key.  | -
| spring.ai.bedrock.aws.secret-key | AWS secret key.  | -
|====

The prefix `spring.ai.bedrock.titan.chat` is the property prefix that configures the chat model implementation for Titan.

[cols="3,4,1"]
|====
| Property | Description | Default

<<<<<<< HEAD
| spring.ai.bedrock.titan.chat.enable | Enable Bedrock Titan chat model. Disabled by default | false
| spring.ai.bedrock.titan.chat.model  | The model id to use. See the link:https://github.com/spring-projects/spring-ai/blob/main/models/spring-ai-bedrock/src/main/java/org/springframework/ai/bedrock/titan/BedrockTitanChatModel.java[TitanChatModel] for the supported models.  | `amazon.titan-text-express-v1`
| spring.ai.bedrock.titan.chat.options.temperature  | Controls the randomness of the output. Values can range over [0.0,1.0]  | AWS Bedrock default
=======
| spring.ai.bedrock.titan.chat.enabled | Enable Bedrock Titan chat model. Disabled by default | false
| spring.ai.bedrock.titan.chat.model  | The model id to use. See the link:https://github.com/spring-projects/spring-ai/blob/4839a6175cd1ec89498b97d3efb6647022c3c7cb/models/spring-ai-bedrock/src/main/java/org/springframework/ai/bedrock/titan/api/TitanChatBedrockApi.java#L220[TitanChatBedrockApi#TitanChatModel] for the supported models.  | amazon.titan-text-lite-v1
| spring.ai.bedrock.titan.chat.options.temperature  | Controls the randomness of the output. Values can range over [0.0,1.0]  | 0.7
>>>>>>> 067a33db
| spring.ai.bedrock.titan.chat.options.topP  | The maximum cumulative probability of tokens to consider when sampling.  | AWS Bedrock default
| spring.ai.bedrock.titan.chat.options.stopSequences  | Configure up to four sequences that the generative recognizes. After a stop sequence, the generative stops generating further tokens. The returned text doesn't contain the stop sequence.  | AWS Bedrock default
| spring.ai.bedrock.titan.chat.options.maxTokenCount  | Specify the maximum number of tokens to use in the generated response. Note that the models may stop before reaching this maximum. This parameter only specifies the absolute maximum number of tokens to generate. We recommend a limit of 4,000 tokens for optimal performance. | AWS Bedrock default
|====

Look at the https://github.com/spring-projects/spring-ai/blob/main/models/spring-ai-bedrock/src/main/java/org/springframework/ai/bedrock/titan/BedrockTitanChatModel.java[TitanChatModel] for other model IDs.
Supported values are: `amazon.titan-text-lite-v1`, `amazon.titan-text-express-v1` and `amazon.titan-text-premier-v1:0`.
Model ID values can also be found in the https://docs.aws.amazon.com/bedrock/latest/userguide/model-ids-arns.html[AWS Bedrock documentation for base model IDs].

TIP: All properties prefixed with `spring.ai.bedrock.titan.chat.options` can be overridden at runtime by adding a request specific <<chat-options>> to the `Prompt` call.

== Runtime Options [[chat-options]]

The https://github.com/spring-projects/spring-ai/blob/main/models/spring-ai-bedrock/src/main/java/org/springframework/ai/bedrock/titan/BedrockTitanChatOptions.java[BedrockTitanChatOptions.java] provides model configurations, such as temperature, topP, etc.

On start-up, the default options can be configured with the `BedrockTitanChatModel(api, options)` constructor or the `spring.ai.bedrock.titan.chat.options.*` properties.

At run-time you can override the default options by adding new, request specific, options to the `Prompt` call.
For example to override the default temperature for a specific request:

[source,java]
----
ChatResponse response = chatModel.call(
    new Prompt(
        "Generate the names of 5 famous pirates.",
        BedrockTitanChatOptions.builder()
            .withTemperature(0.4)
        .build()
    ));
----

TIP: In addition to the model specific https://github.com/spring-projects/spring-ai/blob/main/models/spring-ai-bedrock/src/main/java/org/springframework/ai/bedrock/titan/BedrockTitanChatOptions.java[BedrockTitanChatOptions] you can use a portable https://github.com/spring-projects/spring-ai/blob/main/spring-ai-core/src/main/java/org/springframework/ai/chat/prompt/ChatOptions.java[ChatOptions] instance, created with the https://github.com/spring-projects/spring-ai/blob/main/spring-ai-core/src/main/java/org/springframework/ai/chat/prompt/ChatOptionsBuilder.java[ChatOptionsBuilder#builder()].

== Sample Controller

https://start.spring.io/[Create] a new Spring Boot project and add the `spring-ai-bedrock-ai-spring-boot-starter` to your pom (or gradle) dependencies.

Add a `application.properties` file, under the `src/main/resources` directory, to enable and configure the Titan chat model:

[source]
----
spring.ai.bedrock.aws.region=eu-central-1
spring.ai.bedrock.aws.timeout=1000ms
spring.ai.bedrock.aws.access-key=${AWS_ACCESS_KEY_ID}
spring.ai.bedrock.aws.secret-key=${AWS_SECRET_ACCESS_KEY}

spring.ai.bedrock.titan.chat.enabled=true
spring.ai.bedrock.titan.chat.options.temperature=0.8
----

TIP: replace the `regions`, `access-key` and `secret-key` with your AWS credentials.

This will create a `BedrockTitanChatModel` implementation that you can inject into your class.
Here is an example of a simple `@Controller` class that uses the chat model for text generations.

[source,java]
----
@RestController
public class ChatController {

    private final BedrockTitanChatModel chatModel;

    @Autowired
    public ChatController(BedrockTitanChatModel chatModel) {
        this.chatModel = chatModel;
    }

    @GetMapping("/ai/generate")
    public Map generate(@RequestParam(value = "message", defaultValue = "Tell me a joke") String message) {
        return Map.of("generation", chatModel.call(message));
    }

    @GetMapping("/ai/generateStream")
	public Flux<ChatResponse> generateStream(@RequestParam(value = "message", defaultValue = "Tell me a joke") String message) {
        Prompt prompt = new Prompt(new UserMessage(message));
        return chatModel.stream(prompt);
    }
}
----

== Manual Configuration

The https://github.com/spring-projects/spring-ai/blob/main/models/spring-ai-bedrock/src/main/java/org/springframework/ai/bedrock/titan/BedrockTitanChatModel.java[BedrockTitanChatModel] implements the `ChatModel` and `StreamingChatModel` and uses the <<low-level-api>> to connect to the Bedrock Titanic service.

Add the `spring-ai-bedrock` dependency to your project's Maven `pom.xml` file:

[source,xml]
----
<dependency>
    <groupId>org.springframework.ai</groupId>
    <artifactId>spring-ai-bedrock</artifactId>
</dependency>
----

or to your Gradle `build.gradle` build file.

[source,gradle]
----
dependencies {
    implementation 'org.springframework.ai:spring-ai-bedrock'
}
----

TIP: Refer to the xref:getting-started.adoc#dependency-management[Dependency Management] section to add the Spring AI BOM to your build file.

Next, create an https://github.com/spring-projects/spring-ai/blob/main/models/spring-ai-bedrock/src/main/java/org/springframework/ai/bedrock/titan/BedrockTitanChatModel.java[BedrockTitanChatModel] and use it for text generations:

[source,java]
----
BedrockConverseApi converseApi = new BedrockConverseApi(
    EnvironmentVariableCredentialsProvider.create(),
    Region.EU_CENTRAL_1.id(),
    Duration.ofMillis(1000L));

BedrockTitanChatModel chatModel = new BedrockTitanChatModel(converseApi,
    BedrockTitanChatOptions.builder()
        .withTemperature(0.6f)
        .withTopP(0.8f)
        .withMaxTokenCount(100)
    .build());

ChatResponse response = chatModel.call(
    new Prompt("Generate the names of 5 famous pirates."));

// Or with streaming responses
Flux<ChatResponse> response = chatModel.stream(
    new Prompt("Generate the names of 5 famous pirates."));
----<|MERGE_RESOLUTION|>--- conflicted
+++ resolved
@@ -70,16 +70,9 @@
 [cols="3,4,1"]
 |====
 | Property | Description | Default
-
-<<<<<<< HEAD
-| spring.ai.bedrock.titan.chat.enable | Enable Bedrock Titan chat model. Disabled by default | false
+| spring.ai.bedrock.titan.chat.enabled | Enable Bedrock Titan chat model. Disabled by default | false
 | spring.ai.bedrock.titan.chat.model  | The model id to use. See the link:https://github.com/spring-projects/spring-ai/blob/main/models/spring-ai-bedrock/src/main/java/org/springframework/ai/bedrock/titan/BedrockTitanChatModel.java[TitanChatModel] for the supported models.  | `amazon.titan-text-express-v1`
 | spring.ai.bedrock.titan.chat.options.temperature  | Controls the randomness of the output. Values can range over [0.0,1.0]  | AWS Bedrock default
-=======
-| spring.ai.bedrock.titan.chat.enabled | Enable Bedrock Titan chat model. Disabled by default | false
-| spring.ai.bedrock.titan.chat.model  | The model id to use. See the link:https://github.com/spring-projects/spring-ai/blob/4839a6175cd1ec89498b97d3efb6647022c3c7cb/models/spring-ai-bedrock/src/main/java/org/springframework/ai/bedrock/titan/api/TitanChatBedrockApi.java#L220[TitanChatBedrockApi#TitanChatModel] for the supported models.  | amazon.titan-text-lite-v1
-| spring.ai.bedrock.titan.chat.options.temperature  | Controls the randomness of the output. Values can range over [0.0,1.0]  | 0.7
->>>>>>> 067a33db
 | spring.ai.bedrock.titan.chat.options.topP  | The maximum cumulative probability of tokens to consider when sampling.  | AWS Bedrock default
 | spring.ai.bedrock.titan.chat.options.stopSequences  | Configure up to four sequences that the generative recognizes. After a stop sequence, the generative stops generating further tokens. The returned text doesn't contain the stop sequence.  | AWS Bedrock default
 | spring.ai.bedrock.titan.chat.options.maxTokenCount  | Specify the maximum number of tokens to use in the generated response. Note that the models may stop before reaching this maximum. This parameter only specifies the absolute maximum number of tokens to generate. We recommend a limit of 4,000 tokens for optimal performance. | AWS Bedrock default
