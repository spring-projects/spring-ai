<?xml version="1.0" encoding="UTF-8"?>
<!--
  ~ Copyright 2023-2024 the original author or authors.
  ~
  ~ Licensed under the Apache License, Version 2.0 (the "License");
  ~ you may not use this file except in compliance with the License.
  ~ You may obtain a copy of the License at
  ~
  ~      https://www.apache.org/licenses/LICENSE-2.0
  ~
  ~ Unless required by applicable law or agreed to in writing, software
  ~ distributed under the License is distributed on an "AS IS" BASIS,
  ~ WITHOUT WARRANTIES OR CONDITIONS OF ANY KIND, either express or implied.
  ~ See the License for the specific language governing permissions and
  ~ limitations under the License.
  -->

<project xmlns="http://maven.apache.org/POM/4.0.0"
    xmlns:xsi="http://www.w3.org/2001/XMLSchema-instance" xsi:schemaLocation="http://maven.apache.org/POM/4.0.0 http://maven.apache.org/xsd/maven-4.0.0.xsd">
    <modelVersion>4.0.0</modelVersion>

	<groupId>org.springframework.ai</groupId>
    <artifactId>spring-ai-bom</artifactId>
	<version>1.0.0-SNAPSHOT</version>

    <packaging>pom</packaging>

    <name>Spring AI BOM</name>
    <description>Bill of Materials POM (BOM) for the Spring AI modules</description>

    <url>https://github.com/spring-projects/spring-ai</url>

    <scm>
        <url>https://github.com/spring-projects/spring-ai</url>
        <connection>git://github.com/spring-projects/spring-ai.git</connection>
        <developerConnection>git@github.com:spring-projects/spring-ai.git</developerConnection>
    </scm>

	<organization>
		<name>Broadcom Inc.</name>
		<url>https://spring.io</url>
	</organization>

	<issueManagement>
		<system>Github Issues</system>
		<url>https://github.com/spring-projects/spring-ai/issues</url>
	</issueManagement>
	<ciManagement>
		<system>Github Actions</system>
		<url>https://github.com/spring-projects/spring-ai/actions</url>
	</ciManagement>
	<distributionManagement>
		<snapshotRepository>
			<id>spring-snapshots</id>
			<url>https://repo.spring.io/libs-snapshot-local</url>
			<releases>
				<enabled>false</enabled>
			</releases>
		</snapshotRepository>
	</distributionManagement>
	<licenses>
		<license>
			<name>Apache 2.0</name>
			<url>https://www.apache.org/licenses/LICENSE-2.0.txt</url>
			<distribution>repo</distribution>
		</license>
	</licenses>

	<properties>
		<flatten-maven-plugin.version>1.5.0</flatten-maven-plugin.version>
		<spring-javaformat-maven-plugin.version>0.0.43</spring-javaformat-maven-plugin.version>
		<maven-compiler-plugin.version>3.11.0</maven-compiler-plugin.version>
		<maven-jar-plugin.version>3.3.0</maven-jar-plugin.version>
		<maven-surefire-plugin.version>3.1.2</maven-surefire-plugin.version>
		<maven-failsafe-plugin.version>3.5.2</maven-failsafe-plugin.version>
		<maven-javadoc-plugin.version>3.5.0</maven-javadoc-plugin.version>
		<maven-site-plugin.version>4.0.0-M13</maven-site-plugin.version>
		<maven-source-plugin.version>3.3.0</maven-source-plugin.version>
		<maven-deploy-plugin.version>3.1.1</maven-deploy-plugin.version>
		<maven-checkstyle-plugin.version>3.5.0</maven-checkstyle-plugin.version>
		<maven-checkstyle-plugin.failsOnError>true</maven-checkstyle-plugin.failsOnError>
		<maven-checkstyle-plugin.failOnViolation>true</maven-checkstyle-plugin.failOnViolation>
		<puppycrawl-tools-checkstyle.version>9.3</puppycrawl-tools-checkstyle.version>
		<disable.checks>true</disable.checks>
	</properties>

    <dependencyManagement>
        <dependencies>

			<!-- Spring AI commons -->

			<dependency>
				<groupId>org.springframework.ai</groupId>
				<artifactId>spring-ai-commons</artifactId>
				<version>${project.version}</version>
			</dependency>

			<dependency>
				<groupId>org.springframework.ai</groupId>
				<artifactId>spring-ai-template-st</artifactId>
				<version>${project.version}</version>
			</dependency>

			<!-- Spring AI model -->

			<dependency>
				<groupId>org.springframework.ai</groupId>
				<artifactId>spring-ai-model</artifactId>
				<version>${project.version}</version>
			</dependency>

			<!-- Spring AI vector store -->

			<dependency>
				<groupId>org.springframework.ai</groupId>
				<artifactId>spring-ai-vector-store</artifactId>
				<version>${project.version}</version>
			</dependency>

			<!-- Spring AI RAG -->

			<dependency>
				<groupId>org.springframework.ai</groupId>
				<artifactId>spring-ai-rag</artifactId>
				<version>${project.version}</version>
			</dependency>

			<!-- Spring AI Vector Store based Advisors -->

			<dependency>
				<groupId>org.springframework.ai</groupId>
				<artifactId>spring-ai-advisors-vector-store</artifactId>
				<version>${project.version}</version>
			</dependency>

			<!-- Spring AI retry -->

			<dependency>
				<groupId>org.springframework.ai</groupId>
				<artifactId>spring-ai-retry</artifactId>
				<version>${project.version}</version>
			</dependency>

			<!-- Spring AI client chat -->

            <dependency>
                <groupId>org.springframework.ai</groupId>
                <artifactId>spring-ai-client-chat</artifactId>
                <version>${project.version}</version>
            </dependency>

			<!-- Spring AI MCP -->

			<dependency>
				<groupId>org.springframework.ai</groupId>
				<artifactId>spring-ai-mcp</artifactId>
				<version>${project.version}</version>
			</dependency>

			<!-- Spring AI Document Readers -->

			<dependency>
				<groupId>org.springframework.ai</groupId>
				<artifactId>spring-ai-jsoup-document-reader</artifactId>
				<version>${project.version}</version>
			</dependency>

			<dependency>
				<groupId>org.springframework.ai</groupId>
				<artifactId>spring-ai-markdown-document-reader</artifactId>
				<version>${project.version}</version>
			</dependency>

			<dependency>
				<groupId>org.springframework.ai</groupId>
				<artifactId>spring-ai-pdf-document-reader</artifactId>
				<version>${project.version}</version>
			</dependency>

			<dependency>
				<groupId>org.springframework.ai</groupId>
				<artifactId>spring-ai-tika-document-reader</artifactId>
				<version>${project.version}</version>
			</dependency>

			<!-- Spring AI Spring Cloud Bindings -->

			<dependency>
				<groupId>org.springframework.ai</groupId>
				<artifactId>spring-ai-spring-cloud-bindings</artifactId>
				<version>${project.version}</version>
			</dependency>

			<!-- Spring AI Chat memory implementations -->

			<dependency>
				<groupId>org.springframework.ai</groupId>
				<artifactId>spring-ai-model-chat-memory</artifactId>
				<version>${project.version}</version>
			</dependency>

			<dependency>
				<groupId>org.springframework.ai</groupId>
				<artifactId>spring-ai-model-chat-memory-cassandra</artifactId>
				<version>${project.version}</version>
			</dependency>

			<dependency>
				<groupId>org.springframework.ai</groupId>
				<artifactId>spring-ai-model-chat-memory-jdbc</artifactId>
				<version>${project.version}</version>
			</dependency>

			<dependency>
				<groupId>org.springframework.ai</groupId>
				<artifactId>spring-ai-model-chat-memory-neo4j</artifactId>
				<version>${project.version}</version>
			</dependency>

			<!-- Spring AI Models -->

			<dependency>
				<groupId>org.springframework.ai</groupId>
				<artifactId>spring-ai-anthropic</artifactId>
				<version>${project.version}</version>
			</dependency>

            <dependency>
                <groupId>org.springframework.ai</groupId>
                <artifactId>spring-ai-azure-openai</artifactId>
                <version>${project.version}</version>
            </dependency>

            <dependency>
                <groupId>org.springframework.ai</groupId>
                <artifactId>spring-ai-bedrock</artifactId>
                <version>${project.version}</version>
            </dependency>

            <dependency>
                <groupId>org.springframework.ai</groupId>
                <artifactId>spring-ai-bedrock-converse</artifactId>
                <version>${project.version}</version>
            </dependency>

            <dependency>
                <groupId>org.springframework.ai</groupId>
                <artifactId>spring-ai-huggingface</artifactId>
                <version>${project.version}</version>
            </dependency>

			<dependency>
				<groupId>org.springframework.ai</groupId>
				<artifactId>spring-ai-minimax</artifactId>
				<version>${project.version}</version>
			</dependency>

			<dependency>
				<groupId>org.springframework.ai</groupId>
				<artifactId>spring-ai-mistral-ai</artifactId>
				<version>${project.version}</version>
			</dependency>


            <dependency>
                <groupId>org.springframework.ai</groupId>
                <artifactId>spring-ai-oci-genai</artifactId>
                <version>${project.version}</version>
            </dependency>

            <dependency>
                <groupId>org.springframework.ai</groupId>
                <artifactId>spring-ai-ollama</artifactId>
                <version>${project.version}</version>
            </dependency>

            <dependency>
                <groupId>org.springframework.ai</groupId>
                <artifactId>spring-ai-openai</artifactId>
                <version>${project.version}</version>
            </dependency>

            <dependency>
                <groupId>org.springframework.ai</groupId>
                <artifactId>spring-ai-postgresml</artifactId>
                <version>${project.version}</version>
            </dependency>

            <dependency>
                <groupId>org.springframework.ai</groupId>
                <artifactId>spring-ai-qianfan</artifactId>
                <version>${project.version}</version>
            </dependency>

            <dependency>
                <groupId>org.springframework.ai</groupId>
                <artifactId>spring-ai-stability-ai</artifactId>
                <version>${project.version}</version>
            </dependency>

            <dependency>
                <groupId>org.springframework.ai</groupId>
                <artifactId>spring-ai-transformers</artifactId>
                <version>${project.version}</version>
            </dependency>

            <dependency>
                <groupId>org.springframework.ai</groupId>
                <artifactId>spring-ai-vertex-ai-embedding</artifactId>
                <version>${project.version}</version>
            </dependency>

            <dependency>
                <groupId>org.springframework.ai</groupId>
                <artifactId>spring-ai-vertex-ai-gemini</artifactId>
                <version>${project.version}</version>
            </dependency>

			<dependency>
				<groupId>org.springframework.ai</groupId>
				<artifactId>spring-ai-watsonx-ai</artifactId>
				<version>${project.version}</version>
			</dependency>

			<dependency>
				<groupId>org.springframework.ai</groupId>
				<artifactId>spring-ai-zhipuai</artifactId>
				<version>${project.version}</version>
			</dependency>

<<<<<<< HEAD
			<dependency>
				<groupId>org.springframework.ai</groupId>
				<artifactId>spring-ai-deepseek</artifactId>
				<version>${project.version}</version>
			</dependency>

            <!-- Vector Databases -->
            <dependency>
                <groupId>org.springframework.ai</groupId>
                <artifactId>spring-ai-azure-store</artifactId>
                <version>${project.version}</version>
            </dependency>
=======
            <!-- Spring AI Vector Stores -->
>>>>>>> 6c85aeab

			<dependency>
				<groupId>org.springframework.ai</groupId>
				<artifactId>spring-ai-azure-cosmos-db-store</artifactId>
				<version>${project.version}</version>
			</dependency>

            <dependency>
                <groupId>org.springframework.ai</groupId>
                <artifactId>spring-ai-azure-store</artifactId>
                <version>${project.version}</version>
            </dependency>

            <dependency>
                <groupId>org.springframework.ai</groupId>
                <artifactId>spring-ai-cassandra-store</artifactId>
                <version>${project.version}</version>
            </dependency>

            <dependency>
                <groupId>org.springframework.ai</groupId>
                <artifactId>spring-ai-chroma-store</artifactId>
                <version>${project.version}</version>
            </dependency>

			<dependency>
				<groupId>org.springframework.ai</groupId>
				<artifactId>spring-ai-coherence-store</artifactId>
				<version>${project.version}</version>
			</dependency>

			<dependency>
				<groupId>org.springframework.ai</groupId>
				<artifactId>spring-ai-elasticsearch-store</artifactId>
				<version>${project.version}</version>
			</dependency>

			<dependency>
				<groupId>org.springframework.ai</groupId>
				<artifactId>spring-ai-gemfire-store</artifactId>
				<version>${project.version}</version>
			</dependency>

			<dependency>
				<groupId>org.springframework.ai</groupId>
				<artifactId>spring-ai-hanadb-store</artifactId>
				<version>${project.version}</version>
			</dependency>

			<dependency>
				<groupId>org.springframework.ai</groupId>
				<artifactId>spring-ai-mariadb-store</artifactId>
				<version>${project.version}</version>
			</dependency>

            <dependency>
                <groupId>org.springframework.ai</groupId>
                <artifactId>spring-ai-milvus-store</artifactId>
                <version>${project.version}</version>
            </dependency>

			<dependency>
				<groupId>org.springframework.ai</groupId>
				<artifactId>spring-ai-mongodb-atlas-store</artifactId>
				<version>${project.version}</version>
			</dependency>

            <dependency>
                <groupId>org.springframework.ai</groupId>
                <artifactId>spring-ai-neo4j-store</artifactId>
                <version>${project.version}</version>
            </dependency>

			<dependency>
				<groupId>org.springframework.ai</groupId>
				<artifactId>spring-ai-opensearch-store</artifactId>
				<version>${project.version}</version>
			</dependency>

            <dependency>
                <groupId>org.springframework.ai</groupId>
                <artifactId>spring-ai-oracle-store</artifactId>
                <version>${project.version}</version>
            </dependency>

            <dependency>
                <groupId>org.springframework.ai</groupId>
                <artifactId>spring-ai-pgvector-store</artifactId>
                <version>${project.version}</version>
            </dependency>

            <dependency>
                <groupId>org.springframework.ai</groupId>
                <artifactId>spring-ai-pinecone-store</artifactId>
                <version>${project.version}</version>
            </dependency>

			<dependency>
				<groupId>org.springframework.ai</groupId>
				<artifactId>spring-ai-qdrant-store</artifactId>
				<version>${project.version}</version>
			</dependency>

            <dependency>
                <groupId>org.springframework.ai</groupId>
                <artifactId>spring-ai-redis-store</artifactId>
                <version>${project.version}</version>
            </dependency>

			<dependency>
				<groupId>org.springframework.ai</groupId>
				<artifactId>spring-ai-typesense-store</artifactId>
				<version>${project.version}</version>
			</dependency>

            <dependency>
                <groupId>org.springframework.ai</groupId>
                <artifactId>spring-ai-weaviate-store</artifactId>
                <version>${project.version}</version>
            </dependency>

			<dependency>
				<groupId>org.springframework.ai</groupId>
				<artifactId>spring-ai-couchbase-store</artifactId>
				<version>${project.version}</version>
			</dependency>

			<!-- Spring AI Spring Boot Auto-configurations -->

			<!-- Spring AI Retry autoconfiguration-->
			<dependency>
				<groupId>org.springframework.ai</groupId>
				<artifactId>spring-ai-autoconfigure-retry</artifactId>
				<version>${project.version}</version>
			</dependency>

			<!-- Spring AI Chat client autoconfiguration -->

			<dependency>
				<groupId>org.springframework.ai</groupId>
				<artifactId>spring-ai-autoconfigure-model-chat-client</artifactId>
				<version>${project.version}</version>
			</dependency>

			<!-- Spring AI Chat memory autoconfiguration -->

			<dependency>
				<groupId>org.springframework.ai</groupId>
				<artifactId>spring-ai-autoconfigure-model-chat-memory-cassandra</artifactId>
				<version>${project.version}</version>
			</dependency>

			<dependency>
				<groupId>org.springframework.ai</groupId>
				<artifactId>spring-ai-autoconfigure-model-chat-memory-jdbc</artifactId>
				<version>${project.version}</version>
			</dependency>

			<dependency>
				<groupId>org.springframework.ai</groupId>
				<artifactId>spring-ai-autoconfigure-model-chat-memory-neo4j</artifactId>
				<version>${project.version}</version>
			</dependency>

			<!-- Spring AI Chat model observation autoconfiguration -->

			<dependency>
				<groupId>org.springframework.ai</groupId>
				<artifactId>spring-ai-autoconfigure-model-chat-observation</artifactId>
				<version>${project.version}</version>
			</dependency>

			<!-- Spring AI Embedding model observation autoconfiguration -->

			<dependency>
				<groupId>org.springframework.ai</groupId>
				<artifactId>spring-ai-autoconfigure-model-embedding-observation</artifactId>
				<version>${project.version}</version>
			</dependency>

			<!-- Spring AI Image model observation autoconfiguration -->

			<dependency>
				<groupId>org.springframework.ai</groupId>
				<artifactId>spring-ai-autoconfigure-model-image-observation</artifactId>
				<version>${project.version}</version>
			</dependency>


			<!-- Spring AI MCP client autoconfiguration -->

            <dependency>
                <groupId>org.springframework.ai</groupId>
                <artifactId>spring-ai-autoconfigure-mcp-client</artifactId>
                <version>${project.version}</version>
            </dependency>

			<!-- Spring AI MCP server autoconfiguration -->

            <dependency>
                <groupId>org.springframework.ai</groupId>
                <artifactId>spring-ai-autoconfigure-mcp-server</artifactId>
                <version>${project.version}</version>
            </dependency>

			<!-- Spring AI model tool autoconfiguration -->

			<dependency>
				<groupId>org.springframework.ai</groupId>
				<artifactId>spring-ai-autoconfigure-model-tool</artifactId>
				<version>${project.version}</version>
			</dependency>

			<!-- Spring AI Model autoconfiguration -->

			<dependency>
				<groupId>org.springframework.ai</groupId>
				<artifactId>spring-ai-autoconfigure-model-anthropic</artifactId>
				<version>${project.version}</version>
			</dependency>

			<dependency>
				<groupId>org.springframework.ai</groupId>
				<artifactId>spring-ai-autoconfigure-model-azure-openai</artifactId>
				<version>${project.version}</version>
			</dependency>

			<dependency>
				<groupId>org.springframework.ai</groupId>
				<artifactId>spring-ai-autoconfigure-model-bedrock-ai</artifactId>
				<version>${project.version}</version>
			</dependency>

			<dependency>
				<groupId>org.springframework.ai</groupId>
				<artifactId>spring-ai-autoconfigure-model-huggingface</artifactId>
				<version>${project.version}</version>
			</dependency>

			<dependency>
				<groupId>org.springframework.ai</groupId>
				<artifactId>spring-ai-autoconfigure-model-minimax</artifactId>
				<version>${project.version}</version>
			</dependency>

			<dependency>
				<groupId>org.springframework.ai</groupId>
				<artifactId>spring-ai-autoconfigure-model-mistral-ai</artifactId>
				<version>${project.version}</version>
			</dependency>


			<dependency>
				<groupId>org.springframework.ai</groupId>
				<artifactId>spring-ai-autoconfigure-model-oci-genai</artifactId>
				<version>${project.version}</version>
			</dependency>

			<dependency>
				<groupId>org.springframework.ai</groupId>
				<artifactId>spring-ai-autoconfigure-model-ollama</artifactId>
				<version>${project.version}</version>
			</dependency>

			<dependency>
				<groupId>org.springframework.ai</groupId>
				<artifactId>spring-ai-autoconfigure-model-openai</artifactId>
				<version>${project.version}</version>
			</dependency>

			<dependency>
				<groupId>org.springframework.ai</groupId>
				<artifactId>spring-ai-autoconfigure-model-postgresml-embedding</artifactId>
				<version>${project.version}</version>
			</dependency>


			<dependency>
				<groupId>org.springframework.ai</groupId>
				<artifactId>spring-ai-autoconfigure-model-stability-ai</artifactId>
				<version>${project.version}</version>
			</dependency>

			<dependency>
				<groupId>org.springframework.ai</groupId>
				<artifactId>spring-ai-autoconfigure-model-transformers</artifactId>
				<version>${project.version}</version>
			</dependency>

			<dependency>
				<groupId>org.springframework.ai</groupId>
				<artifactId>spring-ai-autoconfigure-model-vertex-ai</artifactId>
				<version>${project.version}</version>
			</dependency>

			<dependency>
				<groupId>org.springframework.ai</groupId>
				<artifactId>spring-ai-autoconfigure-model-watsonx-ai</artifactId>
				<version>${project.version}</version>
			</dependency>

			<dependency>
				<groupId>org.springframework.ai</groupId>
				<artifactId>spring-ai-autoconfigure-model-zhipuai</artifactId>
				<version>${project.version}</version>
			</dependency>

			<!-- Spring AI vector store autoconfiguration -->
			<dependency>
				<groupId>org.springframework.ai</groupId>
				<artifactId>spring-ai-autoconfigure-vector-store-azure</artifactId>
				<version>${project.version}</version>
			</dependency>

			<dependency>
				<groupId>org.springframework.ai</groupId>
				<artifactId>spring-ai-autoconfigure-vector-store-azure-cosmos-db</artifactId>
				<version>${project.version}</version>
			</dependency>

			<dependency>
				<groupId>org.springframework.ai</groupId>
				<artifactId>spring-ai-autoconfigure-vector-store-cassandra</artifactId>
				<version>${project.version}</version>
			</dependency>

			<dependency>
				<groupId>org.springframework.ai</groupId>
				<artifactId>spring-ai-autoconfigure-vector-store-chroma</artifactId>
				<version>${project.version}</version>
			</dependency>

			<dependency>
				<groupId>org.springframework.ai</groupId>
				<artifactId>spring-ai-autoconfigure-vector-store-couchbase</artifactId>
				<version>${project.version}</version>
			</dependency>

			<dependency>
				<groupId>org.springframework.ai</groupId>
				<artifactId>spring-ai-autoconfigure-vector-store-elasticsearch</artifactId>
				<version>${project.version}</version>
			</dependency>

			<dependency>
				<groupId>org.springframework.ai</groupId>
				<artifactId>spring-ai-autoconfigure-vector-store-gemfire</artifactId>
				<version>${project.version}</version>
			</dependency>

			<dependency>
				<groupId>org.springframework.ai</groupId>
				<artifactId>spring-ai-autoconfigure-vector-store-hanadb</artifactId>
				<version>${project.version}</version>
			</dependency>

			<dependency>
				<groupId>org.springframework.ai</groupId>
				<artifactId>spring-ai-autoconfigure-vector-store-mariadb</artifactId>
				<version>${project.version}</version>
			</dependency>

			<dependency>
				<groupId>org.springframework.ai</groupId>
				<artifactId>spring-ai-autoconfigure-vector-store-milvus</artifactId>
				<version>${project.version}</version>
			</dependency>

			<dependency>
				<groupId>org.springframework.ai</groupId>
				<artifactId>spring-ai-autoconfigure-vector-store-mongodb-atlas</artifactId>
				<version>${project.version}</version>
			</dependency>

			<dependency>
				<groupId>org.springframework.ai</groupId>
				<artifactId>spring-ai-autoconfigure-vector-store-neo4j</artifactId>
				<version>${project.version}</version>
			</dependency>

			<dependency>
				<groupId>org.springframework.ai</groupId>
				<artifactId>spring-ai-autoconfigure-vector-store-observation</artifactId>
				<version>${project.version}</version>
			</dependency>

			<dependency>
				<groupId>org.springframework.ai</groupId>
				<artifactId>spring-ai-autoconfigure-vector-store-opensearch</artifactId>
				<version>${project.version}</version>
			</dependency>

			<dependency>
				<groupId>org.springframework.ai</groupId>
				<artifactId>spring-ai-autoconfigure-vector-store-oracle</artifactId>
				<version>${project.version}</version>
			</dependency>

			<dependency>
				<groupId>org.springframework.ai</groupId>
				<artifactId>spring-ai-autoconfigure-vector-store-pgvector</artifactId>
				<version>${project.version}</version>
			</dependency>

			<dependency>
				<groupId>org.springframework.ai</groupId>
				<artifactId>spring-ai-autoconfigure-vector-store-pinecone</artifactId>
				<version>${project.version}</version>
			</dependency>

			<dependency>
				<groupId>org.springframework.ai</groupId>
				<artifactId>spring-ai-autoconfigure-vector-store-qdrant</artifactId>
				<version>${project.version}</version>
			</dependency>

			<dependency>
				<groupId>org.springframework.ai</groupId>
				<artifactId>spring-ai-autoconfigure-vector-store-redis</artifactId>
				<version>${project.version}</version>
			</dependency>

			<dependency>
				<groupId>org.springframework.ai</groupId>
				<artifactId>spring-ai-autoconfigure-vector-store-typesense</artifactId>
				<version>${project.version}</version>
			</dependency>

			<dependency>
				<groupId>org.springframework.ai</groupId>
				<artifactId>spring-ai-autoconfigure-vector-store-weaviate</artifactId>
				<version>${project.version}</version>
			</dependency>

			<!-- Spring AI Spring Boot starters for the vector stores -->

			<dependency>
				<groupId>org.springframework.ai</groupId>
				<artifactId>spring-ai-starter-vector-store-aws-opensearch</artifactId>
				<version>${project.version}</version>
			</dependency>

			<dependency>
				<groupId>org.springframework.ai</groupId>
				<artifactId>spring-ai-starter-vector-store-azure</artifactId>
				<version>${project.version}</version>
			</dependency>

			<dependency>
				<groupId>org.springframework.ai</groupId>
				<artifactId>spring-ai-starter-vector-store-azure-cosmos-db</artifactId>
				<version>${project.version}</version>
			</dependency>

			<dependency>
				<groupId>org.springframework.ai</groupId>
				<artifactId>spring-ai-starter-vector-store-cassandra</artifactId>
				<version>${project.version}</version>
			</dependency>

			<dependency>
				<groupId>org.springframework.ai</groupId>
				<artifactId>spring-ai-starter-vector-store-chroma</artifactId>
				<version>${project.version}</version>
			</dependency>

			<dependency>
				<groupId>org.springframework.ai</groupId>
				<artifactId>spring-ai-starter-vector-store-elasticsearch</artifactId>
				<version>${project.version}</version>
			</dependency>

			<dependency>
				<groupId>org.springframework.ai</groupId>
				<artifactId>spring-ai-starter-vector-store-gemfire</artifactId>
				<version>${project.version}</version>
			</dependency>

			<dependency>
				<groupId>org.springframework.ai</groupId>
				<artifactId>spring-ai-starter-vector-store-hanadb</artifactId>
				<version>${project.version}</version>
			</dependency>

			<dependency>
				<groupId>org.springframework.ai</groupId>
				<artifactId>spring-ai-starter-vector-store-mariadb</artifactId>
				<version>${project.version}</version>
			</dependency>

			<dependency>
				<groupId>org.springframework.ai</groupId>
				<artifactId>spring-ai-starter-vector-store-milvus</artifactId>
				<version>${project.version}</version>
			</dependency>

			<dependency>
				<groupId>org.springframework.ai</groupId>
				<artifactId>spring-ai-starter-vector-store-mongodb-atlas</artifactId>
				<version>${project.version}</version>
			</dependency>

			<dependency>
				<groupId>org.springframework.ai</groupId>
				<artifactId>spring-ai-starter-vector-store-neo4j</artifactId>
				<version>${project.version}</version>
			</dependency>

			<dependency>
				<groupId>org.springframework.ai</groupId>
				<artifactId>spring-ai-starter-vector-store-opensearch</artifactId>
				<version>${project.version}</version>
			</dependency>

			<dependency>
				<groupId>org.springframework.ai</groupId>
				<artifactId>spring-ai-starter-vector-store-oracle</artifactId>
				<version>${project.version}</version>
			</dependency>

			<dependency>
				<groupId>org.springframework.ai</groupId>
				<artifactId>spring-ai-starter-vector-store-pgvector</artifactId>
				<version>${project.version}</version>
			</dependency>

			<dependency>
				<groupId>org.springframework.ai</groupId>
				<artifactId>spring-ai-starter-vector-store-pinecone</artifactId>
				<version>${project.version}</version>
			</dependency>

			<dependency>
				<groupId>org.springframework.ai</groupId>
				<artifactId>spring-ai-starter-vector-store-qdrant</artifactId>
				<version>${project.version}</version>
			</dependency>

			<dependency>
				<groupId>org.springframework.ai</groupId>
				<artifactId>spring-ai-starter-vector-store-redis</artifactId>
				<version>${project.version}</version>
			</dependency>

			<dependency>
				<groupId>org.springframework.ai</groupId>
				<artifactId>spring-ai-starter-vector-store-typesense</artifactId>
				<version>${project.version}</version>
			</dependency>

			<dependency>
				<groupId>org.springframework.ai</groupId>
				<artifactId>spring-ai-starter-vector-store-weaviate</artifactId>
				<version>${project.version}</version>
			</dependency>

			<!-- Spring AI Spring Boot starters for the Models -->

            <dependency>
                <groupId>org.springframework.ai</groupId>
                <artifactId>spring-ai-starter-model-anthropic</artifactId>
                <version>${project.version}</version>
            </dependency>

            <dependency>
                <groupId>org.springframework.ai</groupId>
                <artifactId>spring-ai-starter-model-azure-openai</artifactId>
                <version>${project.version}</version>
            </dependency>

            <dependency>
                <groupId>org.springframework.ai</groupId>
                <artifactId>spring-ai-starter-model-bedrock</artifactId>
                <version>${project.version}</version>
            </dependency>

			<dependency>
				<groupId>org.springframework.ai</groupId>
				<artifactId>spring-ai-starter-model-bedrock-converse</artifactId>
				<version>${project.version}</version>
			</dependency>

			<dependency>
				<groupId>org.springframework.ai</groupId>
				<artifactId>spring-ai-starter-model-huggingface</artifactId>
				<version>${project.version}</version>
			</dependency>

			<dependency>
				<groupId>org.springframework.ai</groupId>
				<artifactId>spring-ai-starter-model-minimax</artifactId>
				<version>${project.version}</version>
			</dependency>

			<dependency>
				<groupId>org.springframework.ai</groupId>
				<artifactId>spring-ai-starter-model-mistral-ai</artifactId>
				<version>${project.version}</version>
			</dependency>


			<dependency>
				<groupId>org.springframework.ai</groupId>
				<artifactId>spring-ai-starter-model-oci-genai</artifactId>
				<version>${project.version}</version>
			</dependency>

			<dependency>
				<groupId>org.springframework.ai</groupId>
				<artifactId>spring-ai-starter-model-ollama</artifactId>
				<version>${project.version}</version>
			</dependency>

			<dependency>
				<groupId>org.springframework.ai</groupId>
				<artifactId>spring-ai-starter-model-openai</artifactId>
				<version>${project.version}</version>
			</dependency>

			<dependency>
				<groupId>org.springframework.ai</groupId>
				<artifactId>spring-ai-starter-model-postgresml-embedding</artifactId>
				<version>${project.version}</version>
			</dependency>


			<dependency>
				<groupId>org.springframework.ai</groupId>
				<artifactId>spring-ai-starter-model-stability-ai</artifactId>
				<version>${project.version}</version>
			</dependency>

			<dependency>
				<groupId>org.springframework.ai</groupId>
				<artifactId>spring-ai-starter-model-transformers</artifactId>
				<version>${project.version}</version>
			</dependency>

			<dependency>
				<groupId>org.springframework.ai</groupId>
				<artifactId>spring-ai-starter-model-vertex-ai-embedding</artifactId>
				<version>${project.version}</version>
			</dependency>

			<dependency>
				<groupId>org.springframework.ai</groupId>
				<artifactId>spring-ai-starter-model-vertex-ai-gemini</artifactId>
				<version>${project.version}</version>
			</dependency>

			<dependency>
				<groupId>org.springframework.ai</groupId>
				<artifactId>spring-ai-starter-model-watsonx-ai</artifactId>
				<version>${project.version}</version>
			</dependency>

			<dependency>
				<groupId>org.springframework.ai</groupId>
				<artifactId>spring-ai-starter-model-zhipuai</artifactId>
				<version>${project.version}</version>
			</dependency>

			<!-- Spring AI Starters for MCP -->

            <dependency>
                <groupId>org.springframework.ai</groupId>
                <artifactId>spring-ai-starter-mcp-client</artifactId>
                <version>${project.version}</version>
            </dependency>

<<<<<<< HEAD
            <dependency>
                <groupId>org.springframework.ai</groupId>
                <artifactId>spring-ai-deepseek-spring-boot-starter</artifactId>
                <version>${project.version}</version>
            </dependency>
=======
			<dependency>
				<groupId>org.springframework.ai</groupId>
				<artifactId>spring-ai-starter-mcp-client-webflux</artifactId>
				<version>${project.version}</version>
			</dependency>

			<dependency>
				<groupId>org.springframework.ai</groupId>
				<artifactId>spring-ai-starter-mcp-server</artifactId>
				<version>${project.version}</version>
			</dependency>

			<dependency>
				<groupId>org.springframework.ai</groupId>
				<artifactId>spring-ai-starter-mcp-server-webflux</artifactId>
				<version>${project.version}</version>
			</dependency>

			<dependency>
				<groupId>org.springframework.ai</groupId>
				<artifactId>spring-ai-starter-mcp-server-webmvc</artifactId>
				<version>${project.version}</version>
			</dependency>

			<!-- Spring AI Spring Boot starters for Chat Memory -->

			<dependency>
				<groupId>org.springframework.ai</groupId>
				<artifactId>spring-ai-starter-model-chat-memory-cassandra</artifactId>
				<version>${project.version}</version>
			</dependency>

			<dependency>
				<groupId>org.springframework.ai</groupId>
				<artifactId>spring-ai-starter-model-chat-memory-jdbc</artifactId>
				<version>${project.version}</version>
			</dependency>

			<dependency>
				<groupId>org.springframework.ai</groupId>
				<artifactId>spring-ai-starter-model-chat-memory-neo4j</artifactId>
				<version>${project.version}</version>
			</dependency>

			<!-- Utilities -->

			<dependency>
				<groupId>org.springframework.ai</groupId>
				<artifactId>spring-ai-test</artifactId>
				<version>${project.version}</version>
			</dependency>

			<dependency>
				<groupId>org.springframework.ai</groupId>
				<artifactId>spring-ai-spring-boot-docker-compose</artifactId>
				<version>${project.version}</version>
			</dependency>

			<dependency>
				<groupId>org.springframework.ai</groupId>
				<artifactId>spring-ai-spring-boot-testcontainers</artifactId>
				<version>${project.version}</version>
			</dependency>
>>>>>>> 6c85aeab

        </dependencies>

    </dependencyManagement>

	<repositories>
		<repository>
			<name>Central Portal Snapshots</name>
			<id>central-portal-snapshots</id>
			<url>https://central.sonatype.com/repository/maven-snapshots/</url>
			<releases>
				<enabled>false</enabled>
			</releases>
			<snapshots>
				<enabled>true</enabled>
			</snapshots>
		</repository>
		<repository>
			<id>maven-central</id>
			<url>https://repo.maven.apache.org/maven2/</url>
			<snapshots>
				<enabled>true</enabled>
			</snapshots>
			<releases>
				<enabled>true</enabled>
			</releases>
		</repository>
		<repository>
			<id>spring-snapshots</id>
			<name>Spring Snapshots</name>
			<url>https://repo.spring.io/snapshot</url>
			<snapshots>
				<enabled>true</enabled>
			</snapshots>
			<releases>
				<enabled>false</enabled>
			</releases>
		</repository>
		<repository>
			<id>spring-milestones</id>
			<name>Spring Milestones</name>
			<url>https://repo.spring.io/milestone</url>
			<snapshots>
				<enabled>false</enabled>
			</snapshots>
		</repository>
	</repositories>

	<build>
		<plugins>
			<plugin>
				<groupId>io.spring.javaformat</groupId>
				<artifactId>spring-javaformat-maven-plugin</artifactId>
				<version>${spring-javaformat-maven-plugin.version}</version>
				<executions>
					<execution>
						<phase>validate</phase>
						<inherited>true</inherited>
						<goals>
							<goal>validate</goal>
						</goals>
					</execution>
				</executions>
			</plugin>
			<plugin>
				<groupId>org.apache.maven.plugins</groupId>
				<artifactId>maven-checkstyle-plugin</artifactId>
				<version>${maven-checkstyle-plugin.version}</version>
				<dependencies>
					<dependency>
						<groupId>com.puppycrawl.tools</groupId>
						<artifactId>checkstyle</artifactId>
						<version>${puppycrawl-tools-checkstyle.version}</version>
					</dependency>
					<dependency>
						<groupId>io.spring.javaformat</groupId>
						<artifactId>spring-javaformat-checkstyle</artifactId>
						<version>0.0.43</version>
					</dependency>
				</dependencies>
				<executions>
					<execution>
						<id>checkstyle-validation</id>
						<phase>validate</phase>
						<inherited>true</inherited>
						<configuration>
							<skip>${disable.checks}</skip>
							<configLocation>src/checkstyle/checkstyle.xml</configLocation>
							<headerLocation>src/checkstyle/checkstyle-header.txt</headerLocation>
							<includeTestSourceDirectory>true</includeTestSourceDirectory>
							<propertyExpansion>
								checkstyle.build.directory=${project.build.directory}
								checkstyle.suppressions.file=${project.basedir}/src/checkstyle/checkstyle-suppressions.xml
								checkstyle.additional.suppressions.file=${project.basedir}/src/checkstyle/checkstyle-suppressions.xml
								checkstyle.header.file=${project.basedir}/src/checkstyle/checkstyle-header.txt
							</propertyExpansion>
							<consoleOutput>true</consoleOutput>
							<failsOnError>${maven-checkstyle-plugin.failsOnError}
							</failsOnError>
							<failOnViolation>
								${maven-checkstyle-plugin.failOnViolation}
							</failOnViolation>
						</configuration>
						<goals>
							<goal>check</goal>
						</goals>
					</execution>
				</executions>
			</plugin>
			<plugin>
				<groupId>org.apache.maven.plugins</groupId>
				<artifactId>maven-site-plugin</artifactId>
				<version>${maven-site-plugin.version}</version>
			</plugin>
			<plugin>
				<groupId>org.apache.maven.plugins</groupId>
				<artifactId>maven-compiler-plugin</artifactId>
				<version>${maven-compiler-plugin.version}</version>
				<configuration>
					<release>${java.version}</release>
					<compilerArgs>
						<compilerArg>-parameters</compilerArg>
					</compilerArgs>
				</configuration>
				<executions>
					<!-- Replacing default-compile as it is treated specially by Maven -->
					<execution>
						<id>default-compile</id>
						<phase>none</phase>
					</execution>
					<!-- Replacing default-testCompile as it is treated specially by Maven -->
					<execution>
						<id>default-testCompile</id>
						<phase>none</phase>
					</execution>
					<execution>
						<id>java-compile</id>
						<phase>compile</phase>
						<goals>
							<goal>compile</goal>
						</goals>
					</execution>
					<execution>
						<id>java-test-compile</id>
						<phase>test-compile</phase>
						<goals>
							<goal>testCompile</goal>
						</goals>
					</execution>
				</executions>
			</plugin>
			<plugin>
				<groupId>org.apache.maven.plugins</groupId>
				<artifactId>maven-surefire-plugin</artifactId>
				<version>${maven-surefire-plugin.version}</version>
				<configuration>
					<argLine>${surefireArgLine}</argLine>

					<useFile>false</useFile>
					<trimStackTrace>false</trimStackTrace>

					<!-- Show test timing information -->
					<reportFormat>plain</reportFormat>

					<!-- Output test execution times in the logs -->
					<redirectTestOutputToFile>false</redirectTestOutputToFile>
				</configuration>
			</plugin>
			<plugin>
				<groupId>org.apache.maven.plugins</groupId>
				<artifactId>maven-jar-plugin</artifactId>
				<version>${maven-jar-plugin.version}</version>
				<configuration>
					<archive>
						<manifestEntries>
							<Implementation-Title>${project.artifactId}</Implementation-Title>
							<Implementation-Version>${project.version}</Implementation-Version>
						</manifestEntries>
					</archive>
				</configuration>
			</plugin>
			<plugin>
				<groupId>org.apache.maven.plugins</groupId>
				<artifactId>maven-source-plugin</artifactId>
				<version>${maven-source-plugin.version}</version>
				<executions>
					<execution>
						<id>generate-sources</id>
						<phase>package</phase>
						<goals>
							<goal>jar</goal>
						</goals>
					</execution>
				</executions>
			</plugin>
			<plugin>
				<groupId>org.codehaus.mojo</groupId>
				<artifactId>flatten-maven-plugin</artifactId>
				<version>${flatten-maven-plugin.version}</version>
				<executions>
					<execution>
						<id>flatten</id>
						<phase>process-resources</phase>
						<goals>
							<goal>flatten</goal>
						</goals>
						<configuration>
							<updatePomFile>true</updatePomFile>
							<flattenMode>ossrh</flattenMode>
							<pomElements>
								<distributionManagement>remove</distributionManagement>
								<dependencyManagement>keep</dependencyManagement>
								<repositories>remove</repositories>
								<scm>keep</scm>
								<url>keep</url>
								<organization>resolve</organization>
							</pomElements>
						</configuration>
					</execution>
					<execution>
						<id>clean</id>
						<phase>clean</phase>
						<goals>
							<goal>clean</goal>
						</goals>
					</execution>
				</executions>
			</plugin>
			<plugin>
				<groupId>org.apache.maven.plugins</groupId>
				<artifactId>maven-deploy-plugin</artifactId>
				<version>${maven-deploy-plugin.version}</version>
			</plugin>
			<plugin>
				<groupId>org.apache.maven.plugins</groupId>
				<artifactId>maven-javadoc-plugin</artifactId>
				<version>${maven-javadoc-plugin.version}</version>
				<configuration>
					<overview>
						${project.basedir}/spring-ai-docs/src/main/javadoc/overview.html</overview>
					<detectJavaApiLink>false</detectJavaApiLink>
					<failOnError>false</failOnError>
					<doclint>none</doclint>
				</configuration>
				<executions>
					<execution>
						<id>generate-javadocs</id>
						<phase>package</phase>
						<goals>
							<goal>jar</goal>
						</goals>
					</execution>
				</executions>
			</plugin>

		</plugins>
	</build>

	<profiles>
		<profile>
			<id>artifactory-staging</id>
			<distributionManagement>
				<repository>
					<id>spring-staging</id>
					<url>https://repo.spring.io/libs-staging-local</url>
					<snapshots>
						<enabled>false</enabled>
					</snapshots>
				</repository>
			</distributionManagement>
		</profile>
		<profile>
			<id>artifactory-milestone</id>
			<distributionManagement>
				<repository>
					<id>spring-milestones</id>
					<url>https://repo.spring.io/libs-milestone-local</url>
					<snapshots>
						<enabled>false</enabled>
					</snapshots>
				</repository>
			</distributionManagement>
		</profile>
	</profiles>

</project><|MERGE_RESOLUTION|>--- conflicted
+++ resolved
@@ -328,34 +328,25 @@
 				<version>${project.version}</version>
 			</dependency>
 
-<<<<<<< HEAD
 			<dependency>
 				<groupId>org.springframework.ai</groupId>
 				<artifactId>spring-ai-deepseek</artifactId>
 				<version>${project.version}</version>
 			</dependency>
 
-            <!-- Vector Databases -->
+            <!-- Spring AI Vector Stores -->
+
+			<dependency>
+				<groupId>org.springframework.ai</groupId>
+				<artifactId>spring-ai-azure-cosmos-db-store</artifactId>
+				<version>${project.version}</version>
+			</dependency>
+
             <dependency>
                 <groupId>org.springframework.ai</groupId>
                 <artifactId>spring-ai-azure-store</artifactId>
                 <version>${project.version}</version>
             </dependency>
-=======
-            <!-- Spring AI Vector Stores -->
->>>>>>> 6c85aeab
-
-			<dependency>
-				<groupId>org.springframework.ai</groupId>
-				<artifactId>spring-ai-azure-cosmos-db-store</artifactId>
-				<version>${project.version}</version>
-			</dependency>
-
-            <dependency>
-                <groupId>org.springframework.ai</groupId>
-                <artifactId>spring-ai-azure-store</artifactId>
-                <version>${project.version}</version>
-            </dependency>
 
             <dependency>
                 <groupId>org.springframework.ai</groupId>
@@ -651,6 +642,12 @@
 				<version>${project.version}</version>
 			</dependency>
 
+			<dependency>
+				<groupId>org.springframework.ai</groupId>
+				<artifactId>spring-ai-autoconfigure-model-deepseek</artifactId>
+				<version>${project.version}</version>
+			</dependency>
+
 			<!-- Spring AI vector store autoconfiguration -->
 			<dependency>
 				<groupId>org.springframework.ai</groupId>
@@ -1006,6 +1003,12 @@
 				<version>${project.version}</version>
 			</dependency>
 
+			<dependency>
+				<groupId>org.springframework.ai</groupId>
+				<artifactId>spring-ai-starter-model-deepseek</artifactId>
+				<version>${project.version}</version>
+			</dependency>
+
 			<!-- Spring AI Starters for MCP -->
 
             <dependency>
@@ -1014,13 +1017,6 @@
                 <version>${project.version}</version>
             </dependency>
 
-<<<<<<< HEAD
-            <dependency>
-                <groupId>org.springframework.ai</groupId>
-                <artifactId>spring-ai-deepseek-spring-boot-starter</artifactId>
-                <version>${project.version}</version>
-            </dependency>
-=======
 			<dependency>
 				<groupId>org.springframework.ai</groupId>
 				<artifactId>spring-ai-starter-mcp-client-webflux</artifactId>
@@ -1084,7 +1080,6 @@
 				<artifactId>spring-ai-spring-boot-testcontainers</artifactId>
 				<version>${project.version}</version>
 			</dependency>
->>>>>>> 6c85aeab
 
         </dependencies>
 
