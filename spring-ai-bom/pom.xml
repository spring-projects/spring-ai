--- conflicted
+++ resolved
@@ -46,336 +46,78 @@
 				<version>${project.version}</version>
 			</dependency>
 
-<<<<<<< HEAD
-			<dependency>
-				<groupId>org.springframework.ai</groupId>
-				<artifactId>spring-ai-tika-document-reader</artifactId>
-				<version>${project.version}</version>
-			</dependency>
-
-			<!-- Models -->
-			<dependency>
-				<groupId>org.springframework.ai</groupId>
-				<artifactId>spring-ai-azure-openai</artifactId>
-				<version>${project.version}</version>
-			</dependency>
-
-			<dependency>
-				<groupId>org.springframework.ai</groupId>
-				<artifactId>spring-ai-bedrock</artifactId>
-				<version>${project.version}</version>
-			</dependency>
-
-			<dependency>
-				<groupId>org.springframework.ai</groupId>
-				<artifactId>spring-ai-huggingface</artifactId>
-				<version>${project.version}</version>
-			</dependency>
-
-			<dependency>
-				<groupId>org.springframework.ai</groupId>
-				<artifactId>spring-ai-ollama</artifactId>
-				<version>${project.version}</version>
-			</dependency>
-
-			<dependency>
-				<groupId>org.springframework.ai</groupId>
-				<artifactId>spring-ai-openai</artifactId>
-				<version>${project.version}</version>
-			</dependency>
-
-			<dependency>
-				<groupId>org.springframework.ai</groupId>
-				<artifactId>spring-ai-postgresml</artifactId>
-				<version>${project.version}</version>
-			</dependency>
-
-			<dependency>
-				<groupId>org.springframework.ai</groupId>
-				<artifactId>spring-ai-stability-ai</artifactId>
-				<version>${project.version}</version>
-			</dependency>
-
-			<dependency>
-				<groupId>org.springframework.ai</groupId>
-				<artifactId>spring-ai-transformers</artifactId>
-				<version>${project.version}</version>
-			</dependency>
-
-			<dependency>
-				<groupId>org.springframework.ai</groupId>
-				<artifactId>spring-ai-vertex-ai-palm2</artifactId>
-				<version>${project.version}</version>
-			</dependency>
-
-			<dependency>
-				<groupId>org.springframework.ai</groupId>
-				<artifactId>spring-ai-vertex-ai-gemini</artifactId>
-				<version>${project.version}</version>
-			</dependency>
-
-			<dependency>
-				<groupId>org.springframework.ai</groupId>
-				<artifactId>spring-ai-mistral-ai</artifactId>
-				<version>${project.version}</version>
-			</dependency>
+            <dependency>
+                <groupId>org.springframework.ai</groupId>
+                <artifactId>spring-ai-tika-document-reader</artifactId>
+                <version>${project.version}</version>
+            </dependency>
+
+            <!-- Models -->
+            <dependency>
+                <groupId>org.springframework.ai</groupId>
+                <artifactId>spring-ai-azure-openai</artifactId>
+                <version>${project.version}</version>
+            </dependency>
+
+            <dependency>
+                <groupId>org.springframework.ai</groupId>
+                <artifactId>spring-ai-bedrock</artifactId>
+                <version>${project.version}</version>
+            </dependency>
+
+            <dependency>
+                <groupId>org.springframework.ai</groupId>
+                <artifactId>spring-ai-huggingface</artifactId>
+                <version>${project.version}</version>
+            </dependency>
+
+            <dependency>
+                <groupId>org.springframework.ai</groupId>
+                <artifactId>spring-ai-ollama</artifactId>
+                <version>${project.version}</version>
+            </dependency>
+
+            <dependency>
+                <groupId>org.springframework.ai</groupId>
+                <artifactId>spring-ai-openai</artifactId>
+                <version>${project.version}</version>
+            </dependency>
+
+            <dependency>
+                <groupId>org.springframework.ai</groupId>
+                <artifactId>spring-ai-postgresml</artifactId>
+                <version>${project.version}</version>
+            </dependency>
+
+            <dependency>
+                <groupId>org.springframework.ai</groupId>
+                <artifactId>spring-ai-stability-ai</artifactId>
+                <version>${project.version}</version>
+            </dependency>
+
+            <dependency>
+                <groupId>org.springframework.ai</groupId>
+                <artifactId>spring-ai-transformers</artifactId>
+                <version>${project.version}</version>
+            </dependency>
+
+            <dependency>
+                <groupId>org.springframework.ai</groupId>
+                <artifactId>spring-ai-vertex-ai-palm2</artifactId>
+                <version>${project.version}</version>
+            </dependency>
+
+            <dependency>
+                <groupId>org.springframework.ai</groupId>
+                <artifactId>spring-ai-vertex-ai-gemini</artifactId>
+                <version>${project.version}</version>
+            </dependency>
+
 			<dependency>
 				<groupId>org.springframework.ai</groupId>
 				<artifactId>spring-ai-watsonx-ai</artifactId>
 				<version>${project.version}</version>
 			</dependency>
-
-			<!-- Vector Databses -->
-			<dependency>
-				<groupId>org.springframework.ai</groupId>
-				<artifactId>spring-ai-azure-vector-store</artifactId>
-				<version>${project.version}</version>
-			</dependency>
-
-			<dependency>
-				<groupId>org.springframework.ai</groupId>
-				<artifactId>spring-ai-chroma-store</artifactId>
-				<version>${project.version}</version>
-			</dependency>
-
-			<dependency>
-				<groupId>org.springframework.ai</groupId>
-				<artifactId>spring-ai-milvus-store</artifactId>
-				<version>${project.version}</version>
-			</dependency>
-
-			<dependency>
-				<groupId>org.springframework.ai</groupId>
-				<artifactId>spring-ai-neo4j-store</artifactId>
-				<version>${project.version}</version>
-			</dependency>
-
-			<dependency>
-				<groupId>org.springframework.ai</groupId>
-				<artifactId>spring-ai-pgvector-store</artifactId>
-				<version>${project.version}</version>
-			</dependency>
-
-			<dependency>
-				<groupId>org.springframework.ai</groupId>
-				<artifactId>spring-ai-pinecone</artifactId>
-				<version>${project.version}</version>
-			</dependency>
-
-			<dependency>
-				<groupId>org.springframework.ai</groupId>
-				<artifactId>spring-ai-redis</artifactId>
-				<version>${project.version}</version>
-			</dependency>
-
-			<dependency>
-				<groupId>org.springframework.ai</groupId>
-				<artifactId>spring-ai-weaviate-store</artifactId>
-				<version>${project.version}</version>
-			</dependency>
-
-			<dependency>
-				<groupId>org.springframework.ai</groupId>
-				<artifactId>spring-ai-qdrant</artifactId>
-				<version>${project.version}</version>
-			</dependency>
-
-			<!-- Utilities -->
-			<dependency>
-				<groupId>org.springframework.ai</groupId>
-				<artifactId>spring-ai-test</artifactId>
-				<version>${project.version}</version>
-			</dependency>
-
-			<dependency>
-				<groupId>org.springframework.ai</groupId>
-				<artifactId>spring-ai-spring-boot-autoconfigure</artifactId>
-				<version>${project.version}</version>
-			</dependency>
-
-			<!-- Spring Boot Starters -->
-			<dependency>
-				<groupId>org.springframework.ai</groupId>
-				<artifactId>spring-ai-azure-openai-spring-boot-starter</artifactId>
-				<version>${project.version}</version>
-			</dependency>
-
-			<dependency>
-				<groupId>org.springframework.ai</groupId>
-				<artifactId>spring-ai-azure-vector-store-spring-boot-starter</artifactId>
-				<version>${project.version}</version>
-			</dependency>
-
-			<dependency>
-				<groupId>org.springframework.ai</groupId>
-				<artifactId>spring-ai-bedrock-ai-spring-boot-starter</artifactId>
-				<version>${project.version}</version>
-			</dependency>
-
-			<dependency>
-				<groupId>org.springframework.ai</groupId>
-				<artifactId>spring-ai-chroma-store-spring-boot-starter</artifactId>
-				<version>${project.version}</version>
-			</dependency>
-
-			<dependency>
-				<groupId>org.springframework.ai</groupId>
-				<artifactId>spring-ai-milvus-store-spring-boot-starter</artifactId>
-				<version>${project.version}</version>
-			</dependency>
-
-			<dependency>
-				<groupId>org.springframework.ai</groupId>
-				<artifactId>spring-ai-neo4j-store-spring-boot-starter</artifactId>
-				<version>${project.version}</version>
-			</dependency>
-
-			<dependency>
-				<groupId>org.springframework.ai</groupId>
-				<artifactId>spring-ai-ollama-spring-boot-starter</artifactId>
-				<version>${project.version}</version>
-			</dependency>
-
-			<dependency>
-				<groupId>org.springframework.ai</groupId>
-				<artifactId>spring-ai-openai-spring-boot-starter</artifactId>
-				<version>${project.version}</version>
-			</dependency>
-
-			<dependency>
-				<groupId>org.springframework.ai</groupId>
-				<artifactId>spring-ai-pgvector-store-spring-boot-starter</artifactId>
-				<version>${project.version}</version>
-			</dependency>
-
-			<dependency>
-				<groupId>org.springframework.ai</groupId>
-				<artifactId>spring-ai-pinecone-store-spring-boot-starter</artifactId>
-				<version>${project.version}</version>
-			</dependency>
-
-			<dependency>
-				<groupId>org.springframework.ai</groupId>
-				<artifactId>spring-ai-postgresml-spring-boot-starter</artifactId>
-				<version>${project.version}</version>
-			</dependency>
-
-			<dependency>
-				<groupId>org.springframework.ai</groupId>
-				<artifactId>spring-ai-redis-spring-boot-starter</artifactId>
-				<version>${project.version}</version>
-			</dependency>
-
-			<dependency>
-				<groupId>org.springframework.ai</groupId>
-				<artifactId>spring-ai-stability-ai-spring-boot-starter</artifactId>
-				<version>${project.version}</version>
-			</dependency>
-
-			<dependency>
-				<groupId>org.springframework.ai</groupId>
-				<artifactId>spring-ai-transformers-spring-boot-starter</artifactId>
-				<version>${project.version}</version>
-			</dependency>
-
-			<dependency>
-				<groupId>org.springframework.ai</groupId>
-				<artifactId>spring-ai-vertex-ai-palm2-spring-boot-starter</artifactId>
-				<version>${project.version}</version>
-			</dependency>
-
-			<dependency>
-				<groupId>org.springframework.ai</groupId>
-				<artifactId>spring-ai-vertex-ai-gemini-spring-boot-starter</artifactId>
-				<version>${project.version}</version>
-			</dependency>
-
-			<dependency>
-				<groupId>org.springframework.ai</groupId>
-				<artifactId>spring-ai-weaviate-store-spring-boot-starter</artifactId>
-				<version>${project.version}</version>
-			</dependency>
-
-			<dependency>
-				<groupId>org.springframework.ai</groupId>
-				<artifactId>spring-ai-mistral-ai-spring-boot-starter</artifactId>
-				<version>${project.version}</version>
-			</dependency>
-
-			<dependency>
-				<groupId>org.springframework.ai</groupId>
-				<artifactId>spring-ai-qdrant-store-spring-boot-starter</artifactId>
-				<version>${project.version}</version>
-			</dependency>
-		</dependencies>
-	</dependencyManagement>
-=======
-            <dependency>
-                <groupId>org.springframework.ai</groupId>
-                <artifactId>spring-ai-tika-document-reader</artifactId>
-                <version>${project.version}</version>
-            </dependency>
-
-            <!-- Models -->
-            <dependency>
-                <groupId>org.springframework.ai</groupId>
-                <artifactId>spring-ai-azure-openai</artifactId>
-                <version>${project.version}</version>
-            </dependency>
-
-            <dependency>
-                <groupId>org.springframework.ai</groupId>
-                <artifactId>spring-ai-bedrock</artifactId>
-                <version>${project.version}</version>
-            </dependency>
-
-            <dependency>
-                <groupId>org.springframework.ai</groupId>
-                <artifactId>spring-ai-huggingface</artifactId>
-                <version>${project.version}</version>
-            </dependency>
-
-            <dependency>
-                <groupId>org.springframework.ai</groupId>
-                <artifactId>spring-ai-ollama</artifactId>
-                <version>${project.version}</version>
-            </dependency>
-
-            <dependency>
-                <groupId>org.springframework.ai</groupId>
-                <artifactId>spring-ai-openai</artifactId>
-                <version>${project.version}</version>
-            </dependency>
-
-            <dependency>
-                <groupId>org.springframework.ai</groupId>
-                <artifactId>spring-ai-postgresml</artifactId>
-                <version>${project.version}</version>
-            </dependency>
-
-            <dependency>
-                <groupId>org.springframework.ai</groupId>
-                <artifactId>spring-ai-stability-ai</artifactId>
-                <version>${project.version}</version>
-            </dependency>
-
-            <dependency>
-                <groupId>org.springframework.ai</groupId>
-                <artifactId>spring-ai-transformers</artifactId>
-                <version>${project.version}</version>
-            </dependency>
-
-            <dependency>
-                <groupId>org.springframework.ai</groupId>
-                <artifactId>spring-ai-vertex-ai-palm2</artifactId>
-                <version>${project.version}</version>
-            </dependency>
-
-            <dependency>
-                <groupId>org.springframework.ai</groupId>
-                <artifactId>spring-ai-vertex-ai-gemini</artifactId>
-                <version>${project.version}</version>
-            </dependency>
 
             <dependency>
                 <groupId>org.springframework.ai</groupId>
@@ -605,6 +347,5 @@
             </plugin>
         </plugins>
     </build>
->>>>>>> 634e6d05
 
 </project>