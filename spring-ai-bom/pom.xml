--- conflicted
+++ resolved
@@ -201,18 +201,6 @@
 
 			<dependency>
 				<groupId>org.springframework.ai</groupId>
-<<<<<<< HEAD
-				<artifactId>spring-ai-model-chat-memory-jdbc</artifactId>
-				<version>${project.version}</version>
-			</dependency>
-
-			<dependency>
-				<groupId>org.springframework.ai</groupId>
-				<artifactId>spring-ai-model-chat-memory-neo4j</artifactId>
-				<version>${project.version}</version>
-			</dependency>
-
-=======
 				<artifactId>spring-ai-model-chat-memory-repository-cassandra</artifactId>
 				<version>${project.version}</version>
 			</dependency>
@@ -229,7 +217,6 @@
 				<version>${project.version}</version>
 			</dependency>
 
->>>>>>> 1a3ed95b
 			<!-- Spring AI Models -->
 
 			<dependency>
@@ -1063,13 +1050,6 @@
 				<version>${project.version}</version>
 			</dependency>
 
-<<<<<<< HEAD
-			<!-- Spring AI Spring Boot starters for Chat Memory -->
-
-			<dependency>
-				<groupId>org.springframework.ai</groupId>
-				<artifactId>spring-ai-starter-model-chat-memory-jdbc</artifactId>
-=======
 			<!-- Spring AI Spring Boot starter for Chat Memory (with the default in-memory Chat memory repository) -->
 
 			<dependency>
@@ -1095,7 +1075,6 @@
 			<dependency>
 				<groupId>org.springframework.ai</groupId>
 				<artifactId>spring-ai-starter-model-chat-memory-repository-neo4j</artifactId>
->>>>>>> 1a3ed95b
 				<version>${project.version}</version>
 			</dependency>
 
