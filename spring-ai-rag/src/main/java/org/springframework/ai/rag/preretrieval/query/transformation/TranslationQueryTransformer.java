--- conflicted
+++ resolved
@@ -90,10 +90,6 @@
 			.user(user -> user.text(this.promptTemplate.getTemplate())
 				.param("targetLanguage", this.targetLanguage)
 				.param("query", query.text()))
-<<<<<<< HEAD
-			.options(ChatOptions.builder().build())
-=======
->>>>>>> 1a3ed95b
 			.call()
 			.content();
 
