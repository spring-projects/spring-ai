--- conflicted
+++ resolved
@@ -34,12 +34,9 @@
 import org.springframework.ai.tool.definition.DefaultToolDefinition;
 import org.springframework.ai.tool.definition.ToolDefinition;
 import org.springframework.ai.tool.execution.ToolExecutionException;
-<<<<<<< HEAD
 import org.springframework.ai.tool.metadata.ToolMetadata;
-=======
 import org.springframework.lang.Nullable;
 import org.springframework.util.StringUtils;
->>>>>>> eba2cecc
 
 /**
  * Adapts MCP tools to Spring AI's {@link ToolCallback} interface with asynchronous
@@ -49,36 +46,24 @@
  * seamless integration of MCP tools in Spring AI applications.
  *
  * @author Christian Tzolov
-<<<<<<< HEAD
+ * @author YunKui Lu
  * @author Sun Yuhan
- * @see ToolCallback
- * @see McpAsyncClient
- * @see Tool
  */
 public class AsyncMcpToolCallback implements ToolCallback {
 
+	private static final Logger logger = LoggerFactory.getLogger(AsyncMcpToolCallback.class);
+
 	private static final ToolMetadata DEFAULT_TOOL_METADATA = ToolMetadata.builder().build();
 
-	private final McpAsyncClient asyncMcpClient;
+	private final McpAsyncClient mcpClient;
 
 	private final Tool tool;
 
 	private final ToolMetadata toolMetadata;
-=======
- * @author YunKui Lu
- */
-public class AsyncMcpToolCallback implements ToolCallback {
-
-	private static final Logger logger = LoggerFactory.getLogger(AsyncMcpToolCallback.class);
-
-	private final McpAsyncClient mcpClient;
-
-	private final Tool tool;
 
 	private final String prefixedToolName;
 
 	private final ToolContextToMcpMetaConverter toolContextToMcpMetaConverter;
->>>>>>> eba2cecc
 
 	/**
 	 * Creates an AsyncMcpToolCallback with default prefixed tool name.
@@ -88,21 +73,8 @@
 	 */
 	@Deprecated
 	public AsyncMcpToolCallback(McpAsyncClient mcpClient, Tool tool) {
-<<<<<<< HEAD
-		this.asyncMcpClient = mcpClient;
-		this.tool = tool;
-		McpSchema.ToolAnnotations annotations = tool.annotations();
-		Boolean returnDirect = (annotations != null) ? annotations.returnDirect() : null;
-		if (returnDirect != null) {
-			this.toolMetadata = ToolMetadata.builder().returnDirect(returnDirect).build();
-		}
-		else {
-			this.toolMetadata = DEFAULT_TOOL_METADATA;
-		}
-=======
 		this(mcpClient, tool, McpToolUtils.prefixedToolName(mcpClient.getClientInfo().name(),
 				mcpClient.getClientInfo().title(), tool.name()), ToolContextToMcpMetaConverter.defaultConverter());
->>>>>>> eba2cecc
 	}
 
 	/**
@@ -123,6 +95,14 @@
 		this.tool = tool;
 		this.prefixedToolName = prefixedToolName;
 		this.toolContextToMcpMetaConverter = toolContextToMcpMetaConverter;
+		McpSchema.ToolAnnotations annotations = tool.annotations();
+		Boolean returnDirect = (annotations != null) ? annotations.returnDirect() : null;
+		if (returnDirect != null) {
+			this.toolMetadata = ToolMetadata.builder().returnDirect(returnDirect).build();
+		}
+		else {
+			this.toolMetadata = DEFAULT_TOOL_METADATA;
+		}
 	}
 
 	@Override
@@ -182,6 +162,11 @@
 					new IllegalStateException("Error calling tool: " + response.content()));
 		}
 		return ModelOptionsUtils.toJsonString(response.content());
+	}
+
+	@Override
+	public ToolMetadata getToolMetadata() {
+		return this.toolMetadata;
 	}
 
 	/**
@@ -275,9 +260,4 @@
 
 	}
 
-	@Override
-	public ToolMetadata getToolMetadata() {
-		return this.toolMetadata;
-	}
-
 }