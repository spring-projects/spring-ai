--- conflicted
+++ resolved
@@ -100,10 +100,7 @@
 		return doSplit(text, this.chunkSize, this.chunkOverlap);
 	}
 
-<<<<<<< HEAD
-	protected List<String> doSplit(String text, int chunkSize, int chunkOverlap) {
-=======
-	/**
+  /**
 	 * Splits text into chunks based on token count.
 	 * <p>
 	 * Punctuation-based splitting only applies when the token count exceeds the chunk
@@ -114,49 +111,23 @@
 	 * @param chunkSize the target chunk size in tokens
 	 * @return list of text chunks
 	 */
-	protected List<String> doSplit(String text, int chunkSize) {
->>>>>>> 28891ab0
+	protected List<String> doSplit(String text, int chunkSize, int chunkOverlap) {
 		if (text == null || text.trim().isEmpty()) {
 			return new ArrayList<>();
 		}
 
 		List<Integer> tokens = getEncodedTokens(text);
-<<<<<<< HEAD
+    
 		// If text is smaller than chunk size, return as a single chunk
 		if (tokens.size() <= chunkSize) {
-			String processedText = this.keepSeparator ? text.trim() : text.replace(System.lineSeparator(), " ").trim();
+			String processedText = this.keepSeparator ? text.trim() 
+          : text.replace(System.lineSeparator(), " ").trim();
 
 			if (processedText.length() > this.minChunkLengthToEmbed) {
 				return List.of(processedText);
-=======
-		List<String> chunks = new ArrayList<>();
-		int num_chunks = 0;
-		while (!tokens.isEmpty() && num_chunks < this.maxNumChunks) {
-			List<Integer> chunk = tokens.subList(0, Math.min(chunkSize, tokens.size()));
-			String chunkText = decodeTokens(chunk);
-
-			// Skip the chunk if it is empty or whitespace
-			if (chunkText.trim().isEmpty()) {
-				tokens = tokens.subList(chunk.size(), tokens.size());
-				continue;
-			}
-
-			// Only apply punctuation-based truncation if we have more tokens than the
-			// chunk size
-			// This prevents unnecessary splitting of small texts
-			if (tokens.size() > chunkSize) {
-				// Find the last period or punctuation mark in the chunk
-				int lastPunctuation = Math.max(chunkText.lastIndexOf('.'), Math.max(chunkText.lastIndexOf('?'),
-						Math.max(chunkText.lastIndexOf('!'), chunkText.lastIndexOf('\n'))));
-
-				if (lastPunctuation != -1 && lastPunctuation > this.minChunkSizeChars) {
-					// Truncate the chunk text at the punctuation mark
-					chunkText = chunkText.substring(0, lastPunctuation + 1);
-				}
->>>>>>> 28891ab0
-			}
-			return new ArrayList<>();
-		}
+      }
+      return new ArrayList<>();
+    }
 		List<String> chunks = new ArrayList<>();
 
 		int position = 0;
