<?xml version="1.0" encoding="UTF-8"?>
<project xmlns="http://maven.apache.org/POM/4.0.0"
	xmlns:xsi="http://www.w3.org/2001/XMLSchema-instance" xsi:schemaLocation="http://maven.apache.org/POM/4.0.0 http://maven.apache.org/maven-v4_0_0.xsd">
	<modelVersion>4.0.0</modelVersion>
	<parent>
		<groupId>org.springframework.ai</groupId>
		<artifactId>spring-ai</artifactId>
		<version>1.0.0-SNAPSHOT</version>
	</parent>
	<artifactId>spring-ai-spring-boot-autoconfigure</artifactId>
	<packaging>jar</packaging>
	<name>Spring AI Auto Configuration</name>
	<description>Spring AI Auto Configuration</description>
	<url>https://github.com/spring-projects/spring-ai</url>

	<scm>
		<url>https://github.com/spring-projects/spring-ai</url>
		<connection>git://github.com/spring-projects/spring-ai.git</connection>
		<developerConnection>git@github.com:spring-projects/spring-ai.git</developerConnection>
	</scm>

	<dependencies>

		<dependency>
			<groupId>com.google.protobuf</groupId>
			<artifactId>protobuf-java</artifactId>
			<version>${protobuf-java.version}</version>
		</dependency>

		<!-- production dependencies -->

		<dependency>
			<groupId>org.springframework.boot</groupId>
			<artifactId>spring-boot-starter</artifactId>
		</dependency>

		<dependency>
			<groupId>org.springframework.ai</groupId>
			<artifactId>spring-ai-openai</artifactId>
			<version>${project.parent.version}</version>
			<optional>true</optional>
		</dependency>

		<dependency>
			<groupId>org.springframework.ai</groupId>
			<artifactId>spring-ai-postgresml</artifactId>
			<version>${project.parent.version}</version>
			<optional>true</optional>
		</dependency>

		<dependency>
			<groupId>org.springframework.ai</groupId>
			<artifactId>spring-ai-azure-openai</artifactId>
			<version>${project.parent.version}</version>
			<optional>true</optional>
		</dependency>

		<dependency>
			<groupId>org.springframework.ai</groupId>
			<artifactId>spring-ai-huggingface</artifactId>
			<version>${project.parent.version}</version>
			<optional>true</optional>
		</dependency>

		<dependency>
			<groupId>org.springframework.ai</groupId>
			<artifactId>spring-ai-ollama</artifactId>
			<version>${project.parent.version}</version>
			<optional>true</optional>
		</dependency>

		<!-- Transformers Embedding Client -->
		<dependency>
			<groupId>org.springframework.ai</groupId>
			<artifactId>spring-ai-transformers</artifactId>
			<version>${project.parent.version}</version>
			<optional>true</optional>
		</dependency>

		<!-- Pinecone Vector Store-->
		<dependency>
			<groupId>org.springframework.ai</groupId>
			<artifactId>spring-ai-pinecone</artifactId>
			<version>${project.parent.version}</version>
			<optional>true</optional>
		</dependency>

		<!-- Because of Pinecone compatability issues downgrade
		netty-codec-http2 from 4.1.101.Final to 4.1.100.Final -->
		<dependency>
			<groupId>io.netty</groupId>
			<artifactId>netty-codec-http2</artifactId>
			<version>4.1.100.Final</version>
		</dependency>

		<!-- Milvus Vector Store -->
		<dependency>
			<groupId>org.springframework.ai</groupId>
			<artifactId>spring-ai-milvus-store</artifactId>
			<version>${project.parent.version}</version>
			<optional>true</optional>
		</dependency>

		<!-- PG Vector Store-->
		<dependency>
			<groupId>org.springframework.ai</groupId>
			<artifactId>spring-ai-pgvector-store</artifactId>
			<version>${project.parent.version}</version>
			<optional>true</optional>
		</dependency>

		<dependency>
			<groupId>com.pgvector</groupId>
			<artifactId>pgvector</artifactId>
			<version>${pgvector.version}</version>
			<optional>true</optional>
		</dependency>
		<dependency>
			<groupId>org.postgresql</groupId>
			<artifactId>postgresql</artifactId>
			<version>${postgresql.version}</version>
			<optional>true</optional>
		</dependency>

		<!-- Chroma Vector Store -->
		<dependency>
			<groupId>org.springframework.ai</groupId>
			<artifactId>spring-ai-chroma-store</artifactId>
			<version>${project.parent.version}</version>
			<optional>true</optional>
		</dependency>

		<!-- Azure Vector Store -->
		<dependency>
			<groupId>org.springframework.ai</groupId>
			<artifactId>spring-ai-azure-vector-store</artifactId>
			<version>${project.parent.version}</version>
			<optional>true</optional>
		</dependency>

		<!-- Weaviate Vector Store -->
		<dependency>
			<groupId>org.springframework.ai</groupId>
			<artifactId>spring-ai-weaviate-store</artifactId>
			<version>${project.parent.version}</version>
			<optional>true</optional>
		</dependency>

		<!-- Redis Vector Store-->
		<dependency>
			<groupId>org.springframework.ai</groupId>
			<artifactId>spring-ai-redis</artifactId>
			<version>${project.parent.version}</version>
			<optional>true</optional>
		</dependency>

		<!-- Override Jedis version -->
		<dependency>
			<groupId>redis.clients</groupId>
			<artifactId>jedis</artifactId>
			<version>5.1.0</version>
		</dependency>

		<!-- Vertex AI PaLM2 -->
		<dependency>
			<groupId>org.springframework.ai</groupId>
			<artifactId>spring-ai-vertex-ai-palm2</artifactId>
			<version>${project.parent.version}</version>
			<optional>true</optional>
		</dependency>

		<!-- Vertex AI Gemini -->
		<dependency>
			<groupId>org.springframework.ai</groupId>
			<artifactId>spring-ai-vertex-ai-gemini</artifactId>
			<version>${project.parent.version}</version>
			<optional>true</optional>
		</dependency>

		<!-- Stability AI LLM -->
		<dependency>
			<groupId>org.springframework.ai</groupId>
			<artifactId>spring-ai-stability-ai</artifactId>
			<version>${project.parent.version}</version>
			<optional>true</optional>
		</dependency>

		<!-- Bedrock -->
		<dependency>
			<groupId>org.springframework.ai</groupId>
			<artifactId>spring-ai-bedrock</artifactId>
			<version>${project.parent.version}</version>
			<optional>true</optional>
		</dependency>

		<!-- Mistral AI LLM -->
		<dependency>
			<groupId>org.springframework.ai</groupId>
			<artifactId>spring-ai-mistral-ai</artifactId>
			<version>${project.parent.version}</version>
			<optional>true</optional>
		</dependency>

		<dependency>
			<groupId>org.springframework.boot</groupId>
			<artifactId>spring-boot-configuration-processor</artifactId>
			<optional>true</optional>
		</dependency>

		<!-- Neo4j Vector Store-->
		<dependency>
			<groupId>org.springframework.ai</groupId>
			<artifactId>spring-ai-neo4j-store</artifactId>
			<version>${project.parent.version}</version>
			<optional>true</optional>
		</dependency>

		<!-- Qdrant Vector Store-->
		<dependency>
			<groupId>org.springframework.ai</groupId>
			<artifactId>spring-ai-qdrant</artifactId>
			<version>${project.parent.version}</version>
			<optional>true</optional>
		</dependency>

		<dependency>
<<<<<<< HEAD
			<groupId>com.azure.spring</groupId>
			<artifactId>spring-cloud-azure-starter-active-directory</artifactId>
			<version>5.8.0</version>
=======
			<groupId>org.springframework.ai</groupId>
			<artifactId>spring-ai-mongodb-atlas-store</artifactId>
			<version>${project.parent.version}</version>
			<optional>true</optional>
		</dependency>
		<dependency>
			<groupId>org.springframework.ai</groupId>
			<artifactId>spring-ai-anthropic</artifactId>
			<version>${project.parent.version}</version>
			<optional>true</optional>
>>>>>>> 7634c6b7
		</dependency>

		<!-- test dependencies -->

		<dependency>
			<groupId>org.springframework.ai</groupId>
			<artifactId>spring-ai-test</artifactId>
			<version>${project.parent.version}</version>
			<scope>test</scope>
		</dependency>

		<dependency>
			<groupId>org.springframework.boot</groupId>
			<artifactId>spring-boot-starter-test</artifactId>
			<scope>test</scope>
		</dependency>
		<dependency>
			<groupId>org.springframework.boot</groupId>
			<artifactId>spring-boot-starter-jdbc</artifactId>
			<scope>test</scope>
		</dependency>
		<dependency>
			<groupId>org.postgresql</groupId>
			<artifactId>postgresql</artifactId>
			<version>${postgresql.version}</version>
			<scope>test</scope>
		</dependency>

		<dependency>
			<groupId>org.springframework.boot</groupId>
			<artifactId>spring-boot-testcontainers</artifactId>
			<scope>test</scope>
		</dependency>

		<dependency>
			<groupId>org.testcontainers</groupId>
			<artifactId>testcontainers</artifactId>
			<version>${testcontainers.version}</version>
			<scope>test</scope>
		</dependency>

		<dependency>
			<groupId>org.testcontainers</groupId>
			<artifactId>postgresql</artifactId>
			<version>${testcontainers.version}</version>
			<scope>test</scope>
		</dependency>

		<dependency>
			<groupId>org.testcontainers</groupId>
			<artifactId>junit-jupiter</artifactId>
			<version>${testcontainers.version}</version>
			<scope>test</scope>
		</dependency>

		<dependency>
			<groupId>com.redis</groupId>
			<artifactId>testcontainers-redis</artifactId>
			<version>2.0.1</version>
			<scope>test</scope>
		</dependency>

		<dependency>
			<groupId>org.awaitility</groupId>
			<artifactId>awaitility</artifactId>
			<scope>test</scope>
		</dependency>

		<dependency>
			<groupId>org.testcontainers</groupId>
			<artifactId>neo4j</artifactId>
			<version>${testcontainers.version}</version>
			<scope>test</scope>
		</dependency>

		<dependency>
			<groupId>org.testcontainers</groupId>
			<artifactId>qdrant</artifactId>
			<version>${testcontainers.version}</version>
			<scope>test</scope>
		</dependency>

		<dependency>
			<groupId>org.skyscreamer</groupId>
			<artifactId>jsonassert</artifactId>
			<version>1.5.0</version>
			<scope>test</scope>
		</dependency>

    </dependencies>

</project><|MERGE_RESOLUTION|>--- conflicted
+++ resolved
@@ -224,11 +224,14 @@
 		</dependency>
 
 		<dependency>
-<<<<<<< HEAD
 			<groupId>com.azure.spring</groupId>
 			<artifactId>spring-cloud-azure-starter-active-directory</artifactId>
 			<version>5.8.0</version>
-=======
+		</dependency>
+
+		<!-- test dependencies -->
+
+		<dependency>
 			<groupId>org.springframework.ai</groupId>
 			<artifactId>spring-ai-mongodb-atlas-store</artifactId>
 			<version>${project.parent.version}</version>
@@ -239,7 +242,6 @@
 			<artifactId>spring-ai-anthropic</artifactId>
 			<version>${project.parent.version}</version>
 			<optional>true</optional>
->>>>>>> 7634c6b7
 		</dependency>
 
 		<!-- test dependencies -->
