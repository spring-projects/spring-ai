<?xml version="1.0" encoding="UTF-8"?>
<project xmlns="http://maven.apache.org/POM/4.0.0"
	xmlns:xsi="http://www.w3.org/2001/XMLSchema-instance" xsi:schemaLocation="http://maven.apache.org/POM/4.0.0 http://maven.apache.org/maven-v4_0_0.xsd">
	<modelVersion>4.0.0</modelVersion>
	<parent>
		<groupId>org.springframework.ai</groupId>
		<artifactId>spring-ai</artifactId>
		<version>1.0.0-SNAPSHOT</version>
	</parent>
	<artifactId>spring-ai-spring-boot-autoconfigure</artifactId>
	<packaging>jar</packaging>
	<name>Spring AI Auto Configuration</name>
	<description>Spring AI Auto Configuration</description>
	<url>https://github.com/spring-projects/spring-ai</url>

	<scm>
		<url>https://github.com/spring-projects/spring-ai</url>
		<connection>git://github.com/spring-projects/spring-ai.git</connection>
		<developerConnection>git@github.com:spring-projects/spring-ai.git</developerConnection>
	</scm>

	<dependencies>

		<dependency>
			<groupId>com.google.protobuf</groupId>
			<artifactId>protobuf-java</artifactId>
			<version>${protobuf-java.version}</version>
		</dependency>

		<!-- production dependencies -->

		<dependency>
			<groupId>org.springframework.boot</groupId>
			<artifactId>spring-boot-starter</artifactId>
		</dependency>

		<dependency>
			<groupId>org.springframework.ai</groupId>
			<artifactId>spring-ai-openai</artifactId>
			<version>${project.parent.version}</version>
			<optional>true</optional>
		</dependency>

		<dependency>
			<groupId>org.springframework.ai</groupId>
			<artifactId>spring-ai-postgresml</artifactId>
			<version>${project.parent.version}</version>
			<optional>true</optional>
		</dependency>

		<dependency>
			<groupId>org.springframework.ai</groupId>
			<artifactId>spring-ai-azure-openai</artifactId>
			<version>${project.parent.version}</version>
			<optional>true</optional>
		</dependency>

		<dependency>
			<groupId>org.springframework.ai</groupId>
			<artifactId>spring-ai-huggingface</artifactId>
			<version>${project.parent.version}</version>
			<optional>true</optional>
		</dependency>

		<dependency>
			<groupId>org.springframework.ai</groupId>
			<artifactId>spring-ai-ollama</artifactId>
			<version>${project.parent.version}</version>
			<optional>true</optional>
		</dependency>

		<!-- Transformers Embedding Model -->
		<dependency>
			<groupId>org.springframework.ai</groupId>
			<artifactId>spring-ai-transformers</artifactId>
			<version>${project.parent.version}</version>
			<optional>true</optional>
		</dependency>

		<!-- Pinecone Vector Store-->
		<dependency>
			<groupId>org.springframework.ai</groupId>
			<artifactId>spring-ai-pinecone-store</artifactId>
			<version>${project.parent.version}</version>
			<optional>true</optional>
		</dependency>

		<!-- Because of Pinecone compatability issues downgrade
		netty-codec-http2 from 4.1.101.Final to 4.1.100.Final -->
		<dependency>
			<groupId>io.netty</groupId>
			<artifactId>netty-codec-http2</artifactId>
			<version>4.1.100.Final</version>
		</dependency>

		<!-- Milvus Vector Store -->
		<dependency>
			<groupId>org.springframework.ai</groupId>
			<artifactId>spring-ai-milvus-store</artifactId>
			<version>${project.parent.version}</version>
			<optional>true</optional>
		</dependency>

		<!-- Oracle AI Vector Search Store -->
		<dependency>
			<groupId>org.springframework.ai</groupId>
			<artifactId>spring-ai-oracle-store</artifactId>
			<version>${project.parent.version}</version>
			<optional>true</optional>
		</dependency>

		<!-- TEMP: Workaround until Spring Boot updates its Oracle version -->
		<dependency>
			<groupId>com.oracle.database.jdbc</groupId>
			<artifactId>ojdbc11</artifactId>
			<version>${oracle.version}</version>
			<optional>true</optional>
		</dependency>
			<dependency>
			<groupId>com.oracle.database.jdbc</groupId>
			<artifactId>ucp</artifactId>
			<version>${oracle.version}</version>
			<optional>true</optional>
		</dependency>
		<dependency>
			<groupId>com.oracle.database.ha</groupId>
			<artifactId>simplefan</artifactId>
			<version>${oracle.version}</version>
			<optional>true</optional>
		</dependency>


		<!-- PG Vector Store-->
		<dependency>
			<groupId>org.springframework.ai</groupId>
			<artifactId>spring-ai-pgvector-store</artifactId>
			<version>${project.parent.version}</version>
			<optional>true</optional>
		</dependency>

		<!-- SAP Hana Cloud Vector Store-->
		<dependency>
			<groupId>org.springframework.ai</groupId>
			<artifactId>spring-ai-hanadb-store</artifactId>
			<version>${project.parent.version}</version>
			<optional>true</optional>
		</dependency>

		<dependency>
			<groupId>com.pgvector</groupId>
			<artifactId>pgvector</artifactId>
			<version>${pgvector.version}</version>
			<optional>true</optional>
		</dependency>
		<dependency>
			<groupId>org.postgresql</groupId>
			<artifactId>postgresql</artifactId>
			<version>${postgresql.version}</version>
			<optional>true</optional>
		</dependency>

		<!-- Chroma Vector Store -->
		<dependency>
			<groupId>org.springframework.ai</groupId>
			<artifactId>spring-ai-chroma-store</artifactId>
			<version>${project.parent.version}</version>
			<optional>true</optional>
		</dependency>

		<!-- Azure Vector Store -->
		<dependency>
			<groupId>org.springframework.ai</groupId>
			<artifactId>spring-ai-azure-store</artifactId>
			<version>${project.parent.version}</version>
			<optional>true</optional>
		</dependency>

		<!-- Apache Cassandra Vector Store -->
		<dependency>
			<groupId>org.springframework.ai</groupId>
			<artifactId>spring-ai-cassandra-store</artifactId>
			<version>${project.parent.version}</version>
			<optional>true</optional>
		</dependency>

		<!-- Weaviate Vector Store -->
		<dependency>
			<groupId>org.springframework.ai</groupId>
			<artifactId>spring-ai-weaviate-store</artifactId>
			<version>${project.parent.version}</version>
			<optional>true</optional>
		</dependency>

		<!-- Redis Vector Store-->
		<dependency>
			<groupId>org.springframework.ai</groupId>
			<artifactId>spring-ai-redis-store</artifactId>
			<version>${project.parent.version}</version>
			<optional>true</optional>
		</dependency>

		<!-- Override Jedis version -->
		<dependency>
			<groupId>redis.clients</groupId>
			<artifactId>jedis</artifactId>
			<version>5.1.0</version>
		</dependency>

		<!-- Vertex AI PaLM2 -->
		<dependency>
			<groupId>org.springframework.ai</groupId>
			<artifactId>spring-ai-vertex-ai-palm2</artifactId>
			<version>${project.parent.version}</version>
			<optional>true</optional>
		</dependency>

		<!-- Vertex AI Gemini -->
		<dependency>
			<groupId>org.springframework.ai</groupId>
			<artifactId>spring-ai-vertex-ai-gemini</artifactId>
			<version>${project.parent.version}</version>
			<optional>true</optional>
		</dependency>

		<!-- Stability AI LLM -->
		<dependency>
			<groupId>org.springframework.ai</groupId>
			<artifactId>spring-ai-stability-ai</artifactId>
			<version>${project.parent.version}</version>
			<optional>true</optional>
		</dependency>

		<!-- WatsonX AI  -->
		<dependency>
			<groupId>org.springframework.ai</groupId>
			<artifactId>spring-ai-watsonx-ai</artifactId>
			<version>${project.parent.version}</version>
			<optional>true</optional>
		</dependency>

		<!-- Bedrock -->
		<dependency>
			<groupId>org.springframework.ai</groupId>
			<artifactId>spring-ai-bedrock</artifactId>
			<version>${project.parent.version}</version>
			<optional>true</optional>
		</dependency>

		<!-- Mistral AI LLM -->
		<dependency>
			<groupId>org.springframework.ai</groupId>
			<artifactId>spring-ai-mistral-ai</artifactId>
			<version>${project.parent.version}</version>
			<optional>true</optional>
		</dependency>

		<dependency>
			<groupId>org.springframework.boot</groupId>
			<artifactId>spring-boot-configuration-processor</artifactId>
			<optional>true</optional>
		</dependency>

		<!-- Neo4j Vector Store-->
		<dependency>
			<groupId>org.springframework.ai</groupId>
			<artifactId>spring-ai-neo4j-store</artifactId>
			<version>${project.parent.version}</version>
			<optional>true</optional>
		</dependency>

		<!-- Qdrant Vector Store-->
		<dependency>
			<groupId>org.springframework.ai</groupId>
			<artifactId>spring-ai-qdrant-store</artifactId>
			<version>${project.parent.version}</version>
			<optional>true</optional>
		</dependency>

		<dependency>
			<groupId>org.springframework.ai</groupId>
			<artifactId>spring-ai-mongodb-atlas-store</artifactId>
			<version>${project.parent.version}</version>
			<optional>true</optional>
		</dependency>
		<dependency>
			<groupId>org.springframework.ai</groupId>
			<artifactId>spring-ai-anthropic</artifactId>
			<version>${project.parent.version}</version>
			<optional>true</optional>
		</dependency>

		<!-- Elasticsearch Vector Store-->
		<dependency>
			<groupId>org.springframework.ai</groupId>
			<artifactId>spring-ai-elasticsearch-store</artifactId>
			<version>${project.parent.version}</version>
			<optional>true</optional>
		</dependency>

		<dependency>
			<groupId>org.springframework.ai</groupId>
			<artifactId>spring-ai-minimax</artifactId>
			<version>${project.parent.version}</version>
			<optional>true</optional>
		</dependency>

		<dependency>
			<groupId>org.springframework.ai</groupId>
			<artifactId>spring-ai-zhipuai</artifactId>
			<version>${project.parent.version}</version>
			<optional>true</optional>
		</dependency>

<<<<<<< HEAD
		<dependency>
			<groupId>org.springframework.ai</groupId>
			<artifactId>spring-ai-qianfan</artifactId>
=======
		<!-- Typesense vector store -->
		<dependency>
			<groupId>org.springframework.ai</groupId>
			<artifactId>spring-ai-typesense-store</artifactId>
			<version>${project.parent.version}</version>
			<optional>true</optional>
		</dependency>

		<!-- OpenSearch vector store -->
		<dependency>
			<groupId>org.springframework.ai</groupId>
			<artifactId>spring-ai-opensearch-store</artifactId>
>>>>>>> 7d83ed63
			<version>${project.parent.version}</version>
			<optional>true</optional>
		</dependency>

		<!-- test dependencies -->

		<dependency>
			<groupId>org.springframework.ai</groupId>
			<artifactId>spring-ai-test</artifactId>
			<version>${project.parent.version}</version>
			<scope>test</scope>
		</dependency>

		<dependency>
			<groupId>org.springframework.boot</groupId>
			<artifactId>spring-boot-starter-test</artifactId>
			<scope>test</scope>
		</dependency>
		<dependency>
			<groupId>org.springframework.boot</groupId>
			<artifactId>spring-boot-starter-jdbc</artifactId>
			<scope>test</scope>
		</dependency>
		<dependency>
			<groupId>org.postgresql</groupId>
			<artifactId>postgresql</artifactId>
			<version>${postgresql.version}</version>
			<scope>test</scope>
		</dependency>

		<dependency>
			<groupId>org.springframework.boot</groupId>
			<artifactId>spring-boot-testcontainers</artifactId>
			<scope>test</scope>
		</dependency>

		<dependency>
			<groupId>org.testcontainers</groupId>
			<artifactId>testcontainers</artifactId>
			<scope>test</scope>
		</dependency>

		<dependency>
			<groupId>org.testcontainers</groupId>
			<artifactId>ollama</artifactId>
			<scope>test</scope>
		</dependency>

		<dependency>
			<groupId>org.testcontainers</groupId>
			<artifactId>postgresql</artifactId>
			<scope>test</scope>
		</dependency>

		<dependency>
			<groupId>org.testcontainers</groupId>
			<artifactId>junit-jupiter</artifactId>
			<scope>test</scope>
		</dependency>

		<dependency>
			<groupId>org.testcontainers</groupId>
			<artifactId>cassandra</artifactId>
			<scope>test</scope>
		</dependency>

		<dependency>
			<groupId>org.testcontainers</groupId>
			<artifactId>oracle-free</artifactId>
			<scope>test</scope>
		</dependency>

		<dependency>
			<groupId>com.redis</groupId>
			<artifactId>testcontainers-redis</artifactId>
			<version>2.2.0</version>
			<scope>test</scope>
		</dependency>

		<dependency>
			<groupId>org.awaitility</groupId>
			<artifactId>awaitility</artifactId>
			<scope>test</scope>
		</dependency>

		<dependency>
			<groupId>org.testcontainers</groupId>
			<artifactId>neo4j</artifactId>
			<scope>test</scope>
		</dependency>

		<dependency>
			<groupId>org.testcontainers</groupId>
			<artifactId>chromadb</artifactId>
			<scope>test</scope>
		</dependency>

		<dependency>
			<groupId>org.testcontainers</groupId>
			<artifactId>milvus</artifactId>
			<scope>test</scope>
		</dependency>

		<dependency>
			<groupId>org.testcontainers</groupId>
			<artifactId>qdrant</artifactId>
			<scope>test</scope>
		</dependency>

		<dependency>
			<groupId>org.testcontainers</groupId>
			<artifactId>elasticsearch</artifactId>
			<scope>test</scope>
		</dependency>

		<dependency>
			<groupId>org.testcontainers</groupId>
			<artifactId>weaviate</artifactId>
			<scope>test</scope>
		</dependency>

		<dependency>
			<groupId>org.opensearch</groupId>
			<artifactId>opensearch-testcontainers</artifactId>
			<version>2.0.1</version>
			<scope>test</scope>
		</dependency>

		<dependency>
			<groupId>org.skyscreamer</groupId>
			<artifactId>jsonassert</artifactId>
			<version>1.5.0</version>
			<scope>test</scope>
		</dependency>

    </dependencies>

</project><|MERGE_RESOLUTION|>--- conflicted
+++ resolved
@@ -311,11 +311,13 @@
 			<optional>true</optional>
 		</dependency>
 
-<<<<<<< HEAD
 		<dependency>
 			<groupId>org.springframework.ai</groupId>
 			<artifactId>spring-ai-qianfan</artifactId>
-=======
+			<version>${project.parent.version}</version>
+			<optional>true</optional>
+		</dependency>
+    
 		<!-- Typesense vector store -->
 		<dependency>
 			<groupId>org.springframework.ai</groupId>
@@ -328,7 +330,6 @@
 		<dependency>
 			<groupId>org.springframework.ai</groupId>
 			<artifactId>spring-ai-opensearch-store</artifactId>
->>>>>>> 7d83ed63
 			<version>${project.parent.version}</version>
 			<optional>true</optional>
 		</dependency>
