--- conflicted
+++ resolved
@@ -60,7 +60,6 @@
 	 */
 	protected final Map<String, Object> metadata;
 
-<<<<<<< HEAD
 	protected AbstractMessage(MessageType messageType, String textContent, Map<String, Object> metadata, String cache) {
 		Assert.notNull(messageType, "Message type must not be null");
 		if (messageType == MessageType.SYSTEM || messageType == MessageType.USER) {
@@ -74,16 +73,6 @@
 	}
 
 	protected AbstractMessage(MessageType messageType, String textContent, Map<String, Object> metadata) {
-=======
-	/**
-	 * Create a new AbstractMessage with the given message type, text content, and
-	 * metadata.
-	 * @param messageType the message type
-	 * @param textContent the text content
-	 * @param metadata the metadata
-	 */
-	protected AbstractMessage(MessageType messageType, @Nullable String textContent, Map<String, Object> metadata) {
->>>>>>> 1a3ed95b
 		Assert.notNull(messageType, "Message type must not be null");
 		if (messageType == MessageType.SYSTEM || messageType == MessageType.USER) {
 			Assert.notNull(textContent, "Content must not be null for SYSTEM or USER messages");
