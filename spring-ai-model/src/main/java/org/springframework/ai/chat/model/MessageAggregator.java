/*
 * Copyright 2023-2025 the original author or authors.
 *
 * Licensed under the Apache License, Version 2.0 (the "License");
 * you may not use this file except in compliance with the License.
 * You may obtain a copy of the License at
 *
 *      https://www.apache.org/licenses/LICENSE-2.0
 *
 * Unless required by applicable law or agreed to in writing, software
 * distributed under the License is distributed on an "AS IS" BASIS,
 * WITHOUT WARRANTIES OR CONDITIONS OF ANY KIND, either express or implied.
 * See the License for the specific language governing permissions and
 * limitations under the License.
 */

package org.springframework.ai.chat.model;

import java.util.ArrayList;
import java.util.HashMap;
import java.util.List;
import java.util.Map;
import java.util.concurrent.atomic.AtomicReference;
import java.util.function.Consumer;

import org.slf4j.Logger;
import org.slf4j.LoggerFactory;
import reactor.core.publisher.Flux;

import org.springframework.ai.chat.messages.AssistantMessage;
import org.springframework.ai.chat.messages.AssistantMessage.ToolCall;
import org.springframework.ai.chat.metadata.ChatGenerationMetadata;
import org.springframework.ai.chat.metadata.ChatResponseMetadata;
import org.springframework.ai.chat.metadata.EmptyRateLimit;
import org.springframework.ai.chat.metadata.PromptMetadata;
import org.springframework.ai.chat.metadata.RateLimit;
import org.springframework.ai.chat.metadata.Usage;
import org.springframework.ai.content.Media;
import org.springframework.util.CollectionUtils;
import org.springframework.util.StringUtils;

/**
 * Helper that for streaming chat responses, aggregate the chat response messages into a
 * single AssistantMessage. Job is performed in parallel to the chat response processing.
 *
 * @author Christian Tzolov
 * @author Alexandros Pappas
 * @author Thomas Vitale
 * @author Heonwoo Kim
 * @since 1.0.0
 */
public class MessageAggregator {

	private static final Logger logger = LoggerFactory.getLogger(MessageAggregator.class);

	public Flux<ChatResponse> aggregate(Flux<ChatResponse> fluxChatResponse,
			Consumer<ChatResponse> onAggregationComplete) {

		// Assistant Message
		AtomicReference<StringBuilder> messageTextContentRef = new AtomicReference<>(new StringBuilder());
		AtomicReference<Map<String, Object>> messageMetadataMapRef = new AtomicReference<>();
		AtomicReference<List<ToolCall>> toolCallsRef = new AtomicReference<>(new ArrayList<>());
		AtomicReference<List<Media>> mediasRef = new AtomicReference<>(new ArrayList<>());

		// ChatGeneration Metadata
		AtomicReference<ChatGenerationMetadata> generationMetadataRef = new AtomicReference<>(
				ChatGenerationMetadata.NULL);

		// Usage
		AtomicReference<Integer> metadataUsagePromptTokensRef = new AtomicReference<>(0);
		AtomicReference<Integer> metadataUsageGenerationTokensRef = new AtomicReference<>(0);
		AtomicReference<Integer> metadataUsageTotalTokensRef = new AtomicReference<>(0);

		AtomicReference<PromptMetadata> metadataPromptMetadataRef = new AtomicReference<>(PromptMetadata.empty());
		AtomicReference<RateLimit> metadataRateLimitRef = new AtomicReference<>(new EmptyRateLimit());

		AtomicReference<String> metadataIdRef = new AtomicReference<>("");
		AtomicReference<String> metadataModelRef = new AtomicReference<>("");

		return fluxChatResponse.doOnSubscribe(subscription -> {
			messageTextContentRef.set(new StringBuilder());
			messageMetadataMapRef.set(new HashMap<>());
			toolCallsRef.set(new ArrayList<>());
			mediasRef.set(new ArrayList<>());
			metadataIdRef.set("");
			metadataModelRef.set("");
			metadataUsagePromptTokensRef.set(0);
			metadataUsageGenerationTokensRef.set(0);
			metadataUsageTotalTokensRef.set(0);
			metadataPromptMetadataRef.set(PromptMetadata.empty());
			metadataRateLimitRef.set(new EmptyRateLimit());

		}).doOnNext(chatResponse -> {

			if (chatResponse.getResult() != null) {
				if (chatResponse.getResult().getMetadata() != null
						&& chatResponse.getResult().getMetadata() != ChatGenerationMetadata.NULL) {
					generationMetadataRef.set(chatResponse.getResult().getMetadata());
				}
				if (chatResponse.getResult().getOutput().getText() != null) {
					messageTextContentRef.get().append(chatResponse.getResult().getOutput().getText());
				}
				if (chatResponse.getResult().getOutput().getMetadata() != null) {
					messageMetadataMapRef.get().putAll(chatResponse.getResult().getOutput().getMetadata());
				}
				AssistantMessage outputMessage = chatResponse.getResult().getOutput();
				if (!CollectionUtils.isEmpty(outputMessage.getToolCalls())) {
					toolCallsRef.get().addAll(outputMessage.getToolCalls());
				}
				if (!CollectionUtils.isEmpty(outputMessage.getMedia())) {
					mediasRef.get().addAll(outputMessage.getMedia());
				}
			}
			if (chatResponse.getMetadata() != null) {
				if (chatResponse.getMetadata().getUsage() != null) {
					Usage usage = chatResponse.getMetadata().getUsage();
					metadataUsagePromptTokensRef.set(
							usage.getPromptTokens() > 0 ? usage.getPromptTokens() : metadataUsagePromptTokensRef.get());
					metadataUsageGenerationTokensRef.set(usage.getCompletionTokens() > 0 ? usage.getCompletionTokens()
							: metadataUsageGenerationTokensRef.get());
					metadataUsageTotalTokensRef
						.set(usage.getTotalTokens() > 0 ? usage.getTotalTokens() : metadataUsageTotalTokensRef.get());
				}
				if (chatResponse.getMetadata().getPromptMetadata() != null
						&& chatResponse.getMetadata().getPromptMetadata().iterator().hasNext()) {
					metadataPromptMetadataRef.set(chatResponse.getMetadata().getPromptMetadata());
				}
				if (chatResponse.getMetadata().getRateLimit() != null
						&& !(metadataRateLimitRef.get() instanceof EmptyRateLimit)) {
					metadataRateLimitRef.set(chatResponse.getMetadata().getRateLimit());
				}
				if (StringUtils.hasText(chatResponse.getMetadata().getId())) {
					metadataIdRef.set(chatResponse.getMetadata().getId());
				}
				if (StringUtils.hasText(chatResponse.getMetadata().getModel())) {
					metadataModelRef.set(chatResponse.getMetadata().getModel());
				}
				Object toolCallsFromMetadata = chatResponse.getMetadata().get("toolCalls");
				if (toolCallsFromMetadata instanceof List) {
					@SuppressWarnings("unchecked")
					List<ToolCall> toolCallsList = (List<ToolCall>) toolCallsFromMetadata;
					toolCallsRef.get().addAll(toolCallsList);
				}
				Object mediasFromMetadata = chatResponse.getMetadata().get("medias");
				if (mediasFromMetadata instanceof List) {
					@SuppressWarnings("unchecked")
					List<Media> mediasList = (List<Media>) mediasFromMetadata;
					mediasRef.get().addAll(mediasList);
				}

			}
		}).doOnComplete(() -> {

			var usage = new DefaultUsage(metadataUsagePromptTokensRef.get(), metadataUsageGenerationTokensRef.get(),
					metadataUsageTotalTokensRef.get());

			var chatResponseMetadata = ChatResponseMetadata.builder()
				.id(metadataIdRef.get())
				.model(metadataModelRef.get())
				.rateLimit(metadataRateLimitRef.get())
				.usage(usage)
				.promptMetadata(metadataPromptMetadataRef.get())
				.build();

			List<ToolCall> collectedToolCalls = toolCallsRef.get();
			List<Media> collectedMedias = mediasRef.get();

			AssistantMessage finalAssistantMessage = new AssistantMessage(messageTextContentRef.get().toString(),
					messageMetadataMapRef.get(), collectedToolCalls, collectedMedias);

<<<<<<< HEAD
=======
				finalAssistantMessage = AssistantMessage.builder()
					.content(messageTextContentRef.get().toString())
					.properties(messageMetadataMapRef.get())
					.toolCalls(collectedToolCalls)
					.build();
			}
			else {
				finalAssistantMessage = AssistantMessage.builder()
					.content(messageTextContentRef.get().toString())
					.properties(messageMetadataMapRef.get())
					.build();
			}
>>>>>>> 4f1ab6a9
			onAggregationComplete.accept(new ChatResponse(List.of(new Generation(finalAssistantMessage,

					generationMetadataRef.get())), chatResponseMetadata));

			messageTextContentRef.set(new StringBuilder());
			messageMetadataMapRef.set(new HashMap<>());
			toolCallsRef.set(new ArrayList<>());
			mediasRef.set(new ArrayList<>());
			metadataIdRef.set("");
			metadataModelRef.set("");
			metadataUsagePromptTokensRef.set(0);
			metadataUsageGenerationTokensRef.set(0);
			metadataUsageTotalTokensRef.set(0);
			metadataPromptMetadataRef.set(PromptMetadata.empty());
			metadataRateLimitRef.set(new EmptyRateLimit());

		}).doOnError(e -> logger.error("Aggregation Error", e));
	}

	public record DefaultUsage(Integer promptTokens, Integer completionTokens, Integer totalTokens) implements Usage {

		@Override
		public Integer getPromptTokens() {
			return promptTokens();
		}

		@Override
		public Integer getCompletionTokens() {
			return completionTokens();
		}

		@Override
		public Integer getTotalTokens() {
			return totalTokens();
		}

		@Override
		public Map<String, Integer> getNativeUsage() {
			Map<String, Integer> usage = new HashMap<>();
			usage.put("promptTokens", promptTokens());
			usage.put("completionTokens", completionTokens());
			usage.put("totalTokens", totalTokens());
			return usage;
		}
	}

}<|MERGE_RESOLUTION|>--- conflicted
+++ resolved
@@ -165,24 +165,13 @@
 			List<ToolCall> collectedToolCalls = toolCallsRef.get();
 			List<Media> collectedMedias = mediasRef.get();
 
-			AssistantMessage finalAssistantMessage = new AssistantMessage(messageTextContentRef.get().toString(),
-					messageMetadataMapRef.get(), collectedToolCalls, collectedMedias);
-
-<<<<<<< HEAD
-=======
-				finalAssistantMessage = AssistantMessage.builder()
+			AssistantMessage finalAssistantMessage = AssistantMessage.builder()
 					.content(messageTextContentRef.get().toString())
 					.properties(messageMetadataMapRef.get())
 					.toolCalls(collectedToolCalls)
+					.media(collectedMedias)
 					.build();
-			}
-			else {
-				finalAssistantMessage = AssistantMessage.builder()
-					.content(messageTextContentRef.get().toString())
-					.properties(messageMetadataMapRef.get())
-					.build();
-			}
->>>>>>> 4f1ab6a9
+
 			onAggregationComplete.accept(new ChatResponse(List.of(new Generation(finalAssistantMessage,
 
 					generationMetadataRef.get())), chatResponseMetadata));
