/*
 * Copyright 2023-2025 the original author or authors.
 *
 * Licensed under the Apache License, Version 2.0 (the "License");
 * you may not use this file except in compliance with the License.
 * You may obtain a copy of the License at
 *
 *      https://www.apache.org/licenses/LICENSE-2.0
 *
 * Unless required by applicable law or agreed to in writing, software
 * distributed under the License is distributed on an "AS IS" BASIS,
 * WITHOUT WARRANTIES OR CONDITIONS OF ANY KIND, either express or implied.
 * See the License for the specific language governing permissions and
 * limitations under the License.
 */

package org.springframework.ai.chat.messages;

import java.util.ArrayList;
import java.util.Arrays;
import java.util.Collection;
import java.util.HashMap;
import java.util.List;
import java.util.Map;

import org.springframework.ai.content.Media;
import org.springframework.ai.content.MediaContent;
import org.springframework.core.io.Resource;
import org.springframework.lang.NonNull;
import org.springframework.lang.Nullable;
import org.springframework.util.Assert;
import org.springframework.util.StringUtils;

/**
 * A message of the type 'user' passed as input Messages with the user role are from the
 * end-user or developer. They represent questions, prompts, or any input that you want
 * the generative to respond to.
 */
public class UserMessage extends AbstractMessage implements MediaContent {

	protected final List<Media> media;

	public UserMessage(String textContent, String cache) {
		this(MessageType.USER, textContent, new ArrayList<>(), Map.of(), cache);
	}

	public UserMessage(String textContent) {
		this(textContent, new ArrayList<>(), Map.of());
	}

	private UserMessage(String textContent, Collection<Media> media, Map<String, Object> metadata) {
		super(MessageType.USER, textContent, metadata);
		Assert.notNull(media, "media cannot be null");
		Assert.noNullElements(media, "media cannot have null elements");
		this.media = new ArrayList<>(media);
	}

	public UserMessage(Resource resource) {
		this(MessageUtils.readResource(resource));
	}

<<<<<<< HEAD
	public UserMessage(Resource resource, String cache) {
		super(MessageType.USER, resource, Map.of(), cache);
		this.media = new ArrayList<>();
	}

	public UserMessage(String textContent, List<Media> media) {
		this(MessageType.USER, textContent, media, Map.of());
=======
	@Override
	public String toString() {
		return "UserMessage{" + "content='" + getText() + '\'' + ", metadata=" + this.metadata + ", messageType="
				+ this.messageType + '}';
>>>>>>> c7f7b680
	}

	@Override
	@NonNull
	public String getText() {
		return this.textContent;
	}

	@Override
	public List<Media> getMedia() {
		return this.media;
	}

	public UserMessage copy() {
		return new Builder().text(getText()).media(List.copyOf(getMedia())).metadata(Map.copyOf(getMetadata())).build();
	}

<<<<<<< HEAD
	public UserMessage(MessageType messageType, String textContent, Collection<Media> media,
			Map<String, Object> metadata, String cache) {
		super(messageType, textContent, metadata, cache);
		Assert.notNull(media, "media data must not be null");
		this.media = new ArrayList<>(media);
	}

	public List<Media> getMedia(String... dummy) {
		return this.media;
	}

	@Override
	public String toString() {
		return "UserMessage{" + "content='" + getText() + '\'' + ", properties=" + this.metadata + ", messageType="
				+ this.messageType + '}';
=======
	public Builder mutate() {
		return new Builder().text(getText()).media(List.copyOf(getMedia())).metadata(Map.copyOf(getMetadata()));
>>>>>>> c7f7b680
	}

	public static Builder builder() {
		return new Builder();
	}

	public static class Builder {

		@Nullable
		private String textContent;

		@Nullable
		private Resource resource;

		private List<Media> media = new ArrayList<>();

		private Map<String, Object> metadata = new HashMap<>();

		public Builder text(String textContent) {
			this.textContent = textContent;
			return this;
		}

		public Builder text(Resource resource) {
			this.resource = resource;
			return this;
		}

		public Builder media(List<Media> media) {
			this.media = media;
			return this;
		}

		public Builder media(@Nullable Media... media) {
			if (media != null) {
				this.media = Arrays.asList(media);
			}
			return this;
		}

		public Builder metadata(Map<String, Object> metadata) {
			this.metadata = metadata;
			return this;
		}

		public UserMessage build() {
			if (StringUtils.hasText(this.textContent) && this.resource != null) {
				throw new IllegalArgumentException("textContent and resource cannot be set at the same time");
			}
			else if (this.resource != null) {
				this.textContent = MessageUtils.readResource(this.resource);
			}
			return new UserMessage(this.textContent, this.media, this.metadata);
		}

	}

	@Override
	public String getCache() {
		return super.getCache();
	}

}<|MERGE_RESOLUTION|>--- conflicted
+++ resolved
@@ -59,7 +59,6 @@
 		this(MessageUtils.readResource(resource));
 	}
 
-<<<<<<< HEAD
 	public UserMessage(Resource resource, String cache) {
 		super(MessageType.USER, resource, Map.of(), cache);
 		this.media = new ArrayList<>();
@@ -67,12 +66,12 @@
 
 	public UserMessage(String textContent, List<Media> media) {
 		this(MessageType.USER, textContent, media, Map.of());
-=======
+  }
+ 
 	@Override
 	public String toString() {
 		return "UserMessage{" + "content='" + getText() + '\'' + ", metadata=" + this.metadata + ", messageType="
 				+ this.messageType + '}';
->>>>>>> c7f7b680
 	}
 
 	@Override
@@ -90,7 +89,6 @@
 		return new Builder().text(getText()).media(List.copyOf(getMedia())).metadata(Map.copyOf(getMetadata())).build();
 	}
 
-<<<<<<< HEAD
 	public UserMessage(MessageType messageType, String textContent, Collection<Media> media,
 			Map<String, Object> metadata, String cache) {
 		super(messageType, textContent, metadata, cache);
@@ -106,10 +104,10 @@
 	public String toString() {
 		return "UserMessage{" + "content='" + getText() + '\'' + ", properties=" + this.metadata + ", messageType="
 				+ this.messageType + '}';
-=======
-	public Builder mutate() {
+  }
+
+  public Builder mutate() {
 		return new Builder().text(getText()).media(List.copyOf(getMedia())).metadata(Map.copyOf(getMetadata()));
->>>>>>> c7f7b680
 	}
 
 	public static Builder builder() {
