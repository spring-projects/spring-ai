--- conflicted
+++ resolved
@@ -470,12 +470,8 @@
 				&& Objects.equals(this.toolNames, that.toolNames)
 				&& Objects.equals(this.safetySettings, that.safetySettings)
 				&& Objects.equals(this.internalToolExecutionEnabled, that.internalToolExecutionEnabled)
-<<<<<<< HEAD
 				&& Objects.equals(this.toolExecutionMaxIterations, that.toolExecutionMaxIterations)
-				&& Objects.equals(this.toolContext, that.toolContext);
-=======
 				&& Objects.equals(this.toolContext, that.toolContext) && Objects.equals(this.labels, that.labels);
->>>>>>> 133eb407
 	}
 
 	@Override
@@ -483,12 +479,8 @@
 		return Objects.hash(this.stopSequences, this.temperature, this.topP, this.topK, this.candidateCount,
 				this.frequencyPenalty, this.presencePenalty, this.thinkingBudget, this.maxOutputTokens, this.model,
 				this.responseMimeType, this.toolCallbacks, this.toolNames, this.googleSearchRetrieval,
-<<<<<<< HEAD
 				this.safetySettings, this.internalToolExecutionEnabled, this.toolExecutionMaxIterations,
-				this.toolContext);
-=======
-				this.safetySettings, this.internalToolExecutionEnabled, this.toolContext, this.labels);
->>>>>>> 133eb407
+				this.toolContext, this.labels);
 	}
 
 	@Override
