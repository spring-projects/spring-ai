--- conflicted
+++ resolved
@@ -86,12 +86,9 @@
  * @author luocongqiu
  * @author Ilayaperumal Gopinathan
  * @author Alexandros Pappas
-<<<<<<< HEAD
- * @author lambochen
-=======
  * @author Nicolas Krier
  * @author Jason Smith
->>>>>>> 133eb407
+ * @author lambochen
  * @since 1.0.0
  * @see ToolCallingChatOptions
  */
