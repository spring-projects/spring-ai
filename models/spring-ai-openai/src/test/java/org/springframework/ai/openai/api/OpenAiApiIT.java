/*
 * Copyright 2023-2024 the original author or authors.
 *
 * Licensed under the Apache License, Version 2.0 (the "License");
 * you may not use this file except in compliance with the License.
 * You may obtain a copy of the License at
 *
 *      https://www.apache.org/licenses/LICENSE-2.0
 *
 * Unless required by applicable law or agreed to in writing, software
 * distributed under the License is distributed on an "AS IS" BASIS,
 * WITHOUT WARRANTIES OR CONDITIONS OF ANY KIND, either express or implied.
 * See the License for the specific language governing permissions and
 * limitations under the License.
 */

package org.springframework.ai.openai.api;

import java.io.IOException;
import java.util.Base64;
import java.util.List;

import okhttp3.mockwebserver.MockResponse;
import okhttp3.mockwebserver.MockWebServer;
import okhttp3.mockwebserver.RecordedRequest;
import org.junit.jupiter.api.Test;
import org.junit.jupiter.api.condition.EnabledIfEnvironmentVariable;
import org.junit.jupiter.params.ParameterizedTest;
import org.junit.jupiter.params.provider.EnumSource;
import reactor.core.publisher.Flux;

import org.springframework.ai.openai.api.OpenAiApi.ChatCompletion;
import org.springframework.ai.openai.api.OpenAiApi.ChatCompletionChunk;
import org.springframework.ai.openai.api.OpenAiApi.ChatCompletionMessage;
import org.springframework.ai.openai.api.OpenAiApi.ChatCompletionMessage.Role;
import org.springframework.ai.openai.api.OpenAiApi.ChatCompletionRequest;
import org.springframework.ai.openai.api.OpenAiApi.Embedding;
import org.springframework.ai.openai.api.OpenAiApi.EmbeddingList;
import org.springframework.core.io.ClassPathResource;
import org.springframework.http.HttpHeaders;
import org.springframework.http.MediaType;
import org.springframework.http.ResponseEntity;

import static org.assertj.core.api.Assertions.assertThat;
import static org.assertj.core.api.Assertions.assertThatThrownBy;

/**
 * @author Christian Tzolov
 * @author Thomas Vitale
 * @author Alexandros Pappas
 */
@EnabledIfEnvironmentVariable(named = "OPENAI_API_KEY", matches = ".+")
class OpenAiApiIT {

	OpenAiApi openAiApi = OpenAiApi.builder().apiKey(System.getenv("OPENAI_API_KEY")).build();

	@Test
	void chatCompletionEntity() {
		ChatCompletionMessage chatCompletionMessage = new ChatCompletionMessage("Hello world", Role.USER);
		ResponseEntity<ChatCompletion> response = this.openAiApi.chatCompletionEntity(
				new ChatCompletionRequest(List.of(chatCompletionMessage), "gpt-3.5-turbo", 0.8, false));

		assertThat(response).isNotNull();
		assertThat(response.getBody()).isNotNull();
	}

	@Test
	void chatCompletionStream() {
		ChatCompletionMessage chatCompletionMessage = new ChatCompletionMessage("Hello world", Role.USER);
		Flux<ChatCompletionChunk> response = this.openAiApi.chatCompletionStream(
				new ChatCompletionRequest(List.of(chatCompletionMessage), "gpt-3.5-turbo", 0.8, true));

		assertThat(response).isNotNull();
		assertThat(response.collectList().block()).isNotNull();
	}

	@Test
	void validateReasoningTokens() {
		ChatCompletionMessage userMessage = new ChatCompletionMessage(
				"Are there an infinite number of prime numbers such that n mod 4 == 3? Think through the steps and respond.",
				ChatCompletionMessage.Role.USER);
		ChatCompletionRequest request = new ChatCompletionRequest(List.of(userMessage), "gpt-5", null, null, null, null,
				null, null, null, null, null, null, null, null, null, null, null, null, false, null, null, null, null,
<<<<<<< HEAD
				null, null, null, "low", null, null, null);
=======
				null, null, null, "high", null, null);
>>>>>>> 89f81479
		ResponseEntity<ChatCompletion> response = this.openAiApi.chatCompletionEntity(request);

		assertThat(response).isNotNull();
		assertThat(response.getBody()).isNotNull();

		OpenAiApi.Usage.CompletionTokenDetails completionTokenDetails = response.getBody()
			.usage()
			.completionTokenDetails();
		assertThat(completionTokenDetails).isNotNull();
		assertThat(completionTokenDetails.reasoningTokens()).isPositive();
	}

	@Test
	void embeddings() {
		ResponseEntity<EmbeddingList<Embedding>> response = this.openAiApi
			.embeddings(new OpenAiApi.EmbeddingRequest<String>("Hello world"));

		assertThat(response).isNotNull();
		assertThat(response.getBody().data()).hasSize(1);
		assertThat(response.getBody().data().get(0).embedding()).hasSize(1536);
	}

	@Test
	void inputAudio() throws IOException {
		var audioData = new ClassPathResource("speech/speech1.mp3").getContentAsByteArray();
		List<ChatCompletionMessage.MediaContent> content = List
			.of(new ChatCompletionMessage.MediaContent("What is this recording about?"),
					new ChatCompletionMessage.MediaContent(new ChatCompletionMessage.MediaContent.InputAudio(
							Base64.getEncoder().encodeToString(audioData),
							ChatCompletionMessage.MediaContent.InputAudio.Format.MP3)));
		ChatCompletionMessage chatCompletionMessage = new ChatCompletionMessage(content, Role.USER);
		ChatCompletionRequest chatCompletionRequest = new ChatCompletionRequest(List.of(chatCompletionMessage),
				OpenAiApi.ChatModel.GPT_4_O_AUDIO_PREVIEW.getValue(), 0.0);
		ResponseEntity<ChatCompletion> response = this.openAiApi.chatCompletionEntity(chatCompletionRequest);

		assertThat(response).isNotNull();
		assertThat(response.getBody()).isNotNull();

		assertThat(response.getBody().usage().promptTokensDetails().audioTokens()).isGreaterThan(0);
		assertThat(response.getBody().usage().completionTokenDetails().audioTokens()).isZero();

		assertThat(response.getBody().choices().get(0).message().content()).containsIgnoringCase("hobbits");
	}

	@Test
	void outputAudio() {
		ChatCompletionMessage chatCompletionMessage = new ChatCompletionMessage("Say 'I am a robot'", Role.USER);
		ChatCompletionRequest.AudioParameters audioParameters = new ChatCompletionRequest.AudioParameters(
				ChatCompletionRequest.AudioParameters.Voice.NOVA,
				ChatCompletionRequest.AudioParameters.AudioResponseFormat.MP3);
		ChatCompletionRequest chatCompletionRequest = new ChatCompletionRequest(List.of(chatCompletionMessage),
				OpenAiApi.ChatModel.GPT_4_O_AUDIO_PREVIEW.getValue(), audioParameters, false);
		ResponseEntity<ChatCompletion> response = this.openAiApi.chatCompletionEntity(chatCompletionRequest);

		assertThat(response).isNotNull();
		assertThat(response.getBody()).isNotNull();

		assertThat(response.getBody().usage().promptTokensDetails().audioTokens()).isZero();
		assertThat(response.getBody().usage().completionTokenDetails().audioTokens()).isGreaterThan(0);

		assertThat(response.getBody().choices().get(0).message().audioOutput().data()).isNotNull();
		assertThat(response.getBody().choices().get(0).message().audioOutput().transcript())
			.containsIgnoringCase("robot");
	}

	@Test
	void streamOutputAudio() {
		ChatCompletionMessage chatCompletionMessage = new ChatCompletionMessage(
				"What is the magic spell to make objects fly?", Role.USER);
		ChatCompletionRequest.AudioParameters audioParameters = new ChatCompletionRequest.AudioParameters(
				ChatCompletionRequest.AudioParameters.Voice.NOVA,
				ChatCompletionRequest.AudioParameters.AudioResponseFormat.MP3);
		ChatCompletionRequest chatCompletionRequest = new ChatCompletionRequest(List.of(chatCompletionMessage),
				OpenAiApi.ChatModel.GPT_4_O_AUDIO_PREVIEW.getValue(), audioParameters, true);

		Flux<ChatCompletionChunk> response = this.openAiApi.chatCompletionStream(chatCompletionRequest);

		assertThatThrownBy(response::blockLast).isInstanceOf(RuntimeException.class)
			.hasMessageContaining("400 Bad Request from POST https://api.openai.com/v1/chat/completions");
	}

	@ParameterizedTest(name = "{0} : {displayName}")
	@EnumSource(names = { "GPT_5", "GPT_5_CHAT_LATEST", "GPT_5_MINI", "GPT_5_NANO" })
	void chatCompletionEntityWithNewModels(OpenAiApi.ChatModel modelName) {
		ChatCompletionMessage chatCompletionMessage = new ChatCompletionMessage("Hello world", Role.USER);
		ResponseEntity<ChatCompletion> response = this.openAiApi.chatCompletionEntity(
				new ChatCompletionRequest(List.of(chatCompletionMessage), modelName.getValue(), 1.0, false));

		assertThat(response).isNotNull();
		assertThat(response.getBody()).isNotNull();
		assertThat(response.getBody().choices()).isNotEmpty();
		assertThat(response.getBody().choices().get(0).message().content()).isNotEmpty();
		assertThat(response.getBody().model()).containsIgnoringCase(modelName.getValue());
	}

	@ParameterizedTest(name = "{0} : {displayName}")
	@EnumSource(names = { "GPT_5_NANO" })
	void chatCompletionEntityWithNewModelsAndLowVerbosity(OpenAiApi.ChatModel modelName) {
		ChatCompletionMessage chatCompletionMessage = new ChatCompletionMessage(
				"What is the answer to the ultimate question of life, the universe, and everything?", Role.USER);

		ChatCompletionRequest request = new ChatCompletionRequest(List.of(chatCompletionMessage), // messages
				modelName.getValue(), null, null, null, null, null, null, null, null, null, null, null, null, null,
				null, null, null, false, null, 1.0, null, null, null, null, null, null, null, "low", null);

		ResponseEntity<ChatCompletion> response = this.openAiApi.chatCompletionEntity(request);

		assertThat(response).isNotNull();
		assertThat(response.getBody()).isNotNull();
		assertThat(response.getBody().choices()).isNotEmpty();
		assertThat(response.getBody().choices().get(0).message().content()).isNotEmpty();
		assertThat(response.getBody().model()).containsIgnoringCase(modelName.getValue());
	}

	@ParameterizedTest(name = "{0} : {displayName}")
	@EnumSource(names = { "GPT_5", "GPT_5_MINI", "GPT_5_NANO" })
	void chatCompletionEntityWithGpt5ModelsAndTemperatureShouldFail(OpenAiApi.ChatModel modelName) {
		ChatCompletionMessage chatCompletionMessage = new ChatCompletionMessage("Hello world", Role.USER);
		ChatCompletionRequest request = new ChatCompletionRequest(List.of(chatCompletionMessage), modelName.getValue(),
				0.8);

		assertThatThrownBy(() -> this.openAiApi.chatCompletionEntity(request)).isInstanceOf(RuntimeException.class)
			.hasMessageContaining("Unsupported value");
	}

	@ParameterizedTest(name = "{0} : {displayName}")
	@EnumSource(names = { "GPT_5_CHAT_LATEST" })
	void chatCompletionEntityWithGpt5ChatAndTemperatureShouldSucceed(OpenAiApi.ChatModel modelName) {
		ChatCompletionMessage chatCompletionMessage = new ChatCompletionMessage("Hello world", Role.USER);
		ChatCompletionRequest request = new ChatCompletionRequest(List.of(chatCompletionMessage), modelName.getValue(),
				0.8);

		ResponseEntity<ChatCompletion> response = this.openAiApi.chatCompletionEntity(request);

		assertThat(response).isNotNull();
		assertThat(response.getBody()).isNotNull();
		assertThat(response.getBody().choices()).isNotEmpty();
		assertThat(response.getBody().choices().get(0).message().content()).isNotEmpty();
		assertThat(response.getBody().model()).containsIgnoringCase(modelName.getValue());
	}

	@ParameterizedTest(name = "{0} : {displayName}")
	@EnumSource(names = { "DEFAULT", "PRIORITY" })
	void chatCompletionEntityWithServiceTier(OpenAiApi.ServiceTier serviceTier) {
		ChatCompletionMessage chatCompletionMessage = new ChatCompletionMessage(
				"What is the answer to the ultimate question of life, the universe, and everything?", Role.USER);

		ChatCompletionRequest request = new ChatCompletionRequest(List.of(chatCompletionMessage), // messages
				OpenAiApi.ChatModel.GPT_4_O.value, null, null, null, null, null, null, null, null, null, null, null,
				null, null, null, serviceTier.getValue(), null, false, null, 1.0, null, null, null, null, null, null,
				null, null, null);

		ResponseEntity<ChatCompletion> response = this.openAiApi.chatCompletionEntity(request);

		assertThat(response).isNotNull();
		assertThat(response.getBody()).isNotNull();
		assertThat(response.getBody().serviceTier()).containsIgnoringCase(serviceTier.getValue());
	}

	@Test
	void userAgentHeaderIsSentInChatCompletionRequests() throws Exception {
		try (MockWebServer mockWebServer = new MockWebServer()) {
			mockWebServer.start();

			// Mock response from OpenAI
			mockWebServer.enqueue(new MockResponse().setResponseCode(200)
				.addHeader(HttpHeaders.CONTENT_TYPE, MediaType.APPLICATION_JSON_VALUE)
				.setBody("""
						{
							"id": "chatcmpl-123",
							"object": "chat.completion",
							"created": 1677652288,
							"model": "gpt-3.5-turbo",
							"choices": [{
								"index": 0,
								"message": {
									"role": "assistant",
									"content": "Hello there!"
								},
								"finish_reason": "stop"
							}],
							"usage": {
								"prompt_tokens": 9,
								"completion_tokens": 2,
								"total_tokens": 11
							}
						}
						"""));

			// Create OpenAiApi instance pointing to mock server
			OpenAiApi testApi = OpenAiApi.builder()
				.apiKey(System.getenv("OPENAI_API_KEY"))
				.baseUrl(mockWebServer.url("/").toString())
				.build();

			// Make a request
			ChatCompletionMessage message = new ChatCompletionMessage("Hello world", Role.USER);
			ResponseEntity<ChatCompletion> response = testApi
				.chatCompletionEntity(new ChatCompletionRequest(List.of(message), "gpt-3.5-turbo", 0.8, false));

			// Verify the response succeeded
			assertThat(response).isNotNull();
			assertThat(response.getBody()).isNotNull();

			// Verify the User-Agent header was sent in the request
			RecordedRequest recordedRequest = mockWebServer.takeRequest();
			assertThat(recordedRequest.getHeader(OpenAiApi.HTTP_USER_AGENT_HEADER))
				.isEqualTo(OpenAiApi.SPRING_AI_USER_AGENT);

			mockWebServer.shutdown();
		}
	}

}<|MERGE_RESOLUTION|>--- conflicted
+++ resolved
@@ -81,11 +81,7 @@
 				ChatCompletionMessage.Role.USER);
 		ChatCompletionRequest request = new ChatCompletionRequest(List.of(userMessage), "gpt-5", null, null, null, null,
 				null, null, null, null, null, null, null, null, null, null, null, null, false, null, null, null, null,
-<<<<<<< HEAD
-				null, null, null, "low", null, null, null);
-=======
-				null, null, null, "high", null, null);
->>>>>>> 89f81479
+				null, null, null, "high", null, null, null);
 		ResponseEntity<ChatCompletion> response = this.openAiApi.chatCompletionEntity(request);
 
 		assertThat(response).isNotNull();
