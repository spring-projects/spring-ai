/*
 * Copyright 2023-2025 the original author or authors.
 *
 * Licensed under the Apache License, Version 2.0 (the "License");
 * you may not use this file except in compliance with the License.
 * You may obtain a copy of the License at
 *
 *      https://www.apache.org/licenses/LICENSE-2.0
 *
 * Unless required by applicable law or agreed to in writing, software
 * distributed under the License is distributed on an "AS IS" BASIS,
 * WITHOUT WARRANTIES OR CONDITIONS OF ANY KIND, either express or implied.
 * See the License for the specific language governing permissions and
 * limitations under the License.
 */

package org.springframework.ai.openai.api;

import java.util.List;
import java.util.Map;
import java.util.concurrent.atomic.AtomicBoolean;
import java.util.function.Consumer;
import java.util.function.Predicate;

import com.fasterxml.jackson.annotation.JsonFormat;
import com.fasterxml.jackson.annotation.JsonIgnore;
import com.fasterxml.jackson.annotation.JsonIgnoreProperties;
import com.fasterxml.jackson.annotation.JsonInclude;
import com.fasterxml.jackson.annotation.JsonInclude.Include;
import com.fasterxml.jackson.annotation.JsonProperty;
import reactor.core.publisher.Flux;
import reactor.core.publisher.Mono;

import org.springframework.ai.model.ApiKey;
import org.springframework.ai.model.ChatModelDescription;
import org.springframework.ai.model.ModelOptionsUtils;
import org.springframework.ai.model.NoopApiKey;
import org.springframework.ai.model.SimpleApiKey;
import org.springframework.ai.openai.api.common.OpenAiApiConstants;
import org.springframework.ai.retry.RetryUtils;
import org.springframework.core.ParameterizedTypeReference;
import org.springframework.http.HttpHeaders;
import org.springframework.http.MediaType;
import org.springframework.http.ResponseEntity;
import org.springframework.util.Assert;
import org.springframework.util.CollectionUtils;
import org.springframework.util.LinkedMultiValueMap;
import org.springframework.util.MultiValueMap;
import org.springframework.web.client.ResponseErrorHandler;
import org.springframework.web.client.RestClient;
import org.springframework.web.reactive.function.client.WebClient;

/**
 * Single class implementation of the
 * <a href="https://platform.openai.com/docs/api-reference/chat">OpenAI Chat Completion
 * API</a> and <a href="https://platform.openai.com/docs/api-reference/embeddings">OpenAI
 * Embedding API</a>.
 *
 * @author Christian Tzolov
 * @author Michael Lavelle
 * @author Mariusz Bernacki
 * @author Thomas Vitale
 * @author David Frizelle
 * @author Alexandros Pappas
 */
public class OpenAiApi {

	public static Builder builder() {
		return new Builder();
	}

	public static final OpenAiApi.ChatModel DEFAULT_CHAT_MODEL = ChatModel.GPT_4_O;

	public static final String DEFAULT_EMBEDDING_MODEL = EmbeddingModel.TEXT_EMBEDDING_ADA_002.getValue();

	private static final Predicate<String> SSE_DONE_PREDICATE = "[DONE]"::equals;

	private final String completionsPath;

	private final String embeddingsPath;

	private final RestClient restClient;

	private final WebClient webClient;

	private OpenAiStreamFunctionCallingHelper chunkMerger = new OpenAiStreamFunctionCallingHelper();

	/**
	 * Create a new chat completion api.
	 * @param baseUrl api base URL.
	 * @param apiKey OpenAI apiKey.
	 * @param headers the http headers to use.
	 * @param completionsPath the path to the chat completions endpoint.
	 * @param embeddingsPath the path to the embeddings endpoint.
	 * @param restClientBuilder RestClient builder.
	 * @param webClientBuilder WebClient builder.
	 * @param responseErrorHandler Response error handler.
	 */
	public OpenAiApi(String baseUrl, ApiKey apiKey, MultiValueMap<String, String> headers, String completionsPath,
			String embeddingsPath, RestClient.Builder restClientBuilder, WebClient.Builder webClientBuilder,
			ResponseErrorHandler responseErrorHandler) {

		Assert.hasText(completionsPath, "Completions Path must not be null");
		Assert.hasText(embeddingsPath, "Embeddings Path must not be null");
		Assert.notNull(headers, "Headers must not be null");

		this.completionsPath = completionsPath;
		this.embeddingsPath = embeddingsPath;
		// @formatter:off
		Consumer<HttpHeaders> finalHeaders = h -> {
			if (!(apiKey instanceof NoopApiKey)) {
				h.setBearerAuth(apiKey.getValue());
			}

			h.setContentType(MediaType.APPLICATION_JSON);
			h.addAll(headers);
		};
		this.restClient = restClientBuilder.baseUrl(baseUrl)
			.defaultHeaders(finalHeaders)
			.defaultStatusHandler(responseErrorHandler)
			.build();

		this.webClient = webClientBuilder
			.baseUrl(baseUrl)
			.defaultHeaders(finalHeaders)
			.build(); // @formatter:on
	}

	public static String getTextContent(List<ChatCompletionMessage.MediaContent> content) {
		return content.stream()
			.filter(c -> "text".equals(c.type()))
			.map(ChatCompletionMessage.MediaContent::text)
			.reduce("", (a, b) -> a + b);
	}

	/**
	 * Creates a model response for the given chat conversation.
	 * @param chatRequest The chat completion request.
	 * @return Entity response with {@link ChatCompletion} as a body and HTTP status code
	 * and headers.
	 */
	public ResponseEntity<ChatCompletion> chatCompletionEntity(ChatCompletionRequest chatRequest) {
		return chatCompletionEntity(chatRequest, new LinkedMultiValueMap<>());
	}

	/**
	 * Creates a model response for the given chat conversation.
	 * @param chatRequest The chat completion request.
	 * @param additionalHttpHeader Optional, additional HTTP headers to be added to the
	 * request.
	 * @return Entity response with {@link ChatCompletion} as a body and HTTP status code
	 * and headers.
	 */
	public ResponseEntity<ChatCompletion> chatCompletionEntity(ChatCompletionRequest chatRequest,
			MultiValueMap<String, String> additionalHttpHeader) {

		Assert.notNull(chatRequest, "The request body can not be null.");
		Assert.isTrue(!chatRequest.stream(), "Request must set the stream property to false.");
		Assert.notNull(additionalHttpHeader, "The additional HTTP headers can not be null.");

		return this.restClient.post()
			.uri(this.completionsPath)
			.headers(headers -> headers.addAll(additionalHttpHeader))
			.body(chatRequest)
			.retrieve()
			.toEntity(ChatCompletion.class);
	}

	/**
	 * Creates a streaming chat response for the given chat conversation.
	 * @param chatRequest The chat completion request. Must have the stream property set
	 * to true.
	 * @return Returns a {@link Flux} stream from chat completion chunks.
	 */
	public Flux<ChatCompletionChunk> chatCompletionStream(ChatCompletionRequest chatRequest) {
		return chatCompletionStream(chatRequest, new LinkedMultiValueMap<>());
	}

	/**
	 * Creates a streaming chat response for the given chat conversation.
	 * @param chatRequest The chat completion request. Must have the stream property set
	 * to true.
	 * @param additionalHttpHeader Optional, additional HTTP headers to be added to the
	 * request.
	 * @return Returns a {@link Flux} stream from chat completion chunks.
	 */
	public Flux<ChatCompletionChunk> chatCompletionStream(ChatCompletionRequest chatRequest,
			MultiValueMap<String, String> additionalHttpHeader) {

		Assert.notNull(chatRequest, "The request body can not be null.");
		Assert.isTrue(chatRequest.stream(), "Request must set the stream property to true.");

		AtomicBoolean isInsideTool = new AtomicBoolean(false);

		return this.webClient.post()
			.uri(this.completionsPath)
			.headers(headers -> headers.addAll(additionalHttpHeader))
			.body(Mono.just(chatRequest), ChatCompletionRequest.class)
			.retrieve()
			.bodyToFlux(String.class)
			// cancels the flux stream after the "[DONE]" is received.
			.takeUntil(SSE_DONE_PREDICATE)
			// filters out the "[DONE]" message.
			.filter(SSE_DONE_PREDICATE.negate())
			.map(content -> ModelOptionsUtils.jsonToObject(content, ChatCompletionChunk.class))
			// Detect is the chunk is part of a streaming function call.
			.map(chunk -> {
				if (this.chunkMerger.isStreamingToolFunctionCall(chunk)) {
					isInsideTool.set(true);
				}
				return chunk;
			})
			// Group all chunks belonging to the same function call.
			// Flux<ChatCompletionChunk> -> Flux<Flux<ChatCompletionChunk>>
			.windowUntil(chunk -> {
				if (isInsideTool.get() && this.chunkMerger.isStreamingToolFunctionCallFinish(chunk)) {
					isInsideTool.set(false);
					return true;
				}
				return !isInsideTool.get();
			})
			// Merging the window chunks into a single chunk.
			// Reduce the inner Flux<ChatCompletionChunk> window into a single
			// Mono<ChatCompletionChunk>,
			// Flux<Flux<ChatCompletionChunk>> -> Flux<Mono<ChatCompletionChunk>>
			.concatMapIterable(window -> {
				Mono<ChatCompletionChunk> monoChunk = window.reduce(
						new ChatCompletionChunk(null, null, null, null, null, null, null, null),
						(previous, current) -> this.chunkMerger.merge(previous, current));
				return List.of(monoChunk);
			})
			// Flux<Mono<ChatCompletionChunk>> -> Flux<ChatCompletionChunk>
			.flatMap(mono -> mono);
	}

	/**
	 * Creates an embedding vector representing the input text or token array.
	 * @param embeddingRequest The embedding request.
	 * @return Returns list of {@link Embedding} wrapped in {@link EmbeddingList}.
	 * @param <T> Type of the entity in the data list. Can be a {@link String} or
	 * {@link List} of tokens (e.g. Integers). For embedding multiple inputs in a single
	 * request, You can pass a {@link List} of {@link String} or {@link List} of
	 * {@link List} of tokens. For example:
	 *
	 * <pre>{@code List.of("text1", "text2", "text3") or List.of(List.of(1, 2, 3), List.of(3, 4, 5))} </pre>
	 */
	public <T> ResponseEntity<EmbeddingList<Embedding>> embeddings(EmbeddingRequest<T> embeddingRequest) {

		Assert.notNull(embeddingRequest, "The request body can not be null.");

		// Input text to embed, encoded as a string or array of tokens. To embed multiple
		// inputs in a single
		// request, pass an array of strings or array of token arrays.
		Assert.notNull(embeddingRequest.input(), "The input can not be null.");
		Assert.isTrue(embeddingRequest.input() instanceof String || embeddingRequest.input() instanceof List,
				"The input must be either a String, or a List of Strings or List of List of integers.");

		// The input must not exceed the max input tokens for the model (8192 tokens for
		// text-embedding-ada-002), cannot
		// be an empty string, and any array must be 2048 dimensions or less.
		if (embeddingRequest.input() instanceof List list) {
			Assert.isTrue(!CollectionUtils.isEmpty(list), "The input list can not be empty.");
			Assert.isTrue(list.size() <= 2048, "The list must be 2048 dimensions or less");
			Assert.isTrue(
					list.get(0) instanceof String || list.get(0) instanceof Integer || list.get(0) instanceof List,
					"The input must be either a String, or a List of Strings or list of list of integers.");
		}

		return this.restClient.post()
			.uri(this.embeddingsPath)
			.body(embeddingRequest)
			.retrieve()
			.toEntity(new ParameterizedTypeReference<>() {

			});
	}

	/**
	 * OpenAI Chat Completion Models.
	 * <p>
	 * This enum provides a selective list of chat completion models available through the
	 * OpenAI API, along with their key features and links to the official OpenAI
	 * documentation for further details.
	 * <p>
	 * The models are grouped by their capabilities and intended use cases. For each
	 * model, a brief description is provided, highlighting its strengths, limitations,
	 * and any specific features. When available, the description also includes
	 * information about the model's context window, maximum output tokens, and knowledge
	 * cutoff date.
	 * <p>
	 * <b>References:</b> <a href="https://platform.openai.com/docs/models">OpenAI Models
	 * Documentation</a>
	 */
	public enum ChatModel implements ChatModelDescription {

		// --- Reasoning Models ---

		/**
		 * <b>o4-mini</b> is the latest small o-series model. It's optimized for fast,
		 * effective reasoning with exceptionally efficient performance in coding and
		 * visual tasks.
		 * <p>
		 * Context window: 200,000 tokens. Max output tokens: 100,000 tokens. Knowledge
		 * cutoff: June 1, 2024.
		 * <p>
		 * Model ID: o4-mini
		 * <p>
		 * See: <a href="https://platform.openai.com/docs/models/o4-mini">o4-mini</a>
		 */
<<<<<<< HEAD
		O1("o1"),

		/**
		 * <b>o3</b> is a well-rounded and powerful model across domains. It sets a new
		 * standard for math, science, coding, and visual reasoning tasks. It also excels
		 * at technical writing and instruction-following. Use it to think through multi-step
		 * problems that involve analysis across text, code, and images.
		 * <p>
		 * The knowledge cutoff for o3 models is Jun , 2024
		 * <p>
		 */
		O3("o3"),

		/**
		 * o3 model snapshot.
		 */
		O3_2025_04_16("o3-2025-04-16"),
=======
		O4_MINI("o4-mini"),
>>>>>>> 3756e165

		/**
		 * <b>o3</b> is a well-rounded and powerful model across domains. It sets a new
		 * standard for math, science, coding, and visual reasoning tasks. It also excels
		 * at technical writing and instruction-following. Use it to think through
		 * multi-step problems that involve analysis across text, code, and images.
		 * <p>
		 * Context window: 200,000 tokens. Max output tokens: 100,000 tokens. Knowledge
		 * cutoff: June 1, 2024.
		 * <p>
		 * Model ID: o3
		 * <p>
		 * See: <a href="https://platform.openai.com/docs/models/o3">o3</a>
		 */
		O3("o3"),

		/**
		 * <b>o3-mini</b> is a small reasoning model, providing high intelligence at cost
		 * and latency targets similar to o1-mini. o3-mini supports key developer
		 * features, like Structured Outputs, function calling, Batch API.
		 * <p>
		 * The knowledge cutoff for o3-mini models is October, 2023.
		 * <p>
		 * Context window: 200,000 tokens. Max output tokens: 100,000 tokens. Knowledge
		 * cutoff: October 1, 2023.
		 * <p>
		 * Model ID: o3-mini
		 * <p>
		 * See: <a href="https://platform.openai.com/docs/models/o3-mini">o3-mini</a>
		 */
		O3_MINI("o3-mini"),

		/**
		 * The <b>o1</b> series of models are trained with reinforcement learning to
		 * perform complex reasoning. o1 models think before they answer, producing a long
		 * internal chain of thought before responding to the user.
		 * <p>
		 * Context window: 200,000 tokens. Max output tokens: 100,000 tokens. Knowledge
		 * cutoff: October 1, 2023.
		 * <p>
		 * Model ID: o1
		 * <p>
		 * See: <a href="https://platform.openai.com/docs/models/o1">o1</a>
		 */
		O1("o1"),

		/**
		 * <b>o1-mini</b> is a faster and more affordable reasoning model compared to o1.
		 * o1-mini currently only supports text inputs and outputs.
		 * <p>
		 * Context window: 128,000 tokens. Max output tokens: 65,536 tokens. Knowledge
		 * cutoff: October 1, 2023.
		 * <p>
		 * Model ID: o1-mini
		 * <p>
		 * See: <a href="https://platform.openai.com/docs/models/o1-mini">o1-mini</a>
		 */
		O1_MINI("o1-mini"),

		/**
		 * The <b>o1-pro</b> model, part of the o1 series trained with reinforcement
		 * learning for complex reasoning, uses more compute to think harder and provide
		 * consistently better answers.
		 * <p>
		 * Note: o1-pro is available in the Responses API only to enable support for
		 * multi-turn model interactions and other advanced API features.
		 * <p>
		 * Context window: 200,000 tokens. Max output tokens: 100,000 tokens. Knowledge
		 * cutoff: October 1, 2023.
		 * <p>
		 * Model ID: o1-pro
		 * <p>
		 * See: <a href="https://platform.openai.com/docs/models/o1-pro">o1-pro</a>
		 */
		O1_PRO("o1-pro"),

		// --- Flagship Models ---

		/**
<<<<<<< HEAD
		 * <b>o4-mini</b> is our latest small o-series model. It's optimized for fast,
		 * effective reasoning with exceptionally efficient performance in coding and
		 * visual tasks.
		 * <p>
		 * The knowledge cutoff for o4-mini models is Jun , 2024
		 * <p>
		 */
		O4_MINI("o4-mini"),

		/**
		 * o4-mini model snapshot.
		 */
		O4_MINI_2025_04_16("o4-mini-2025-04-16"),

		/**
		 * <b>GPT-4o ("omni")</b> is our versatile, high-intelligence flagship model. It
		 * accepts both text and image inputs and produces text outputs (including
		 * Structured Outputs).
=======
		 * <b>GPT-4.1</b> is the flagship model for complex tasks. It is well suited for
		 * problem solving across domains.
		 * <p>
		 * Context window: 1,047,576 tokens. Max output tokens: 32,768 tokens. Knowledge
		 * cutoff: June 1, 2024.
>>>>>>> 3756e165
		 * <p>
		 * Model ID: gpt-4.1
		 * <p>
		 * See: <a href="https://platform.openai.com/docs/models/gpt-4.1">gpt-4.1</a>
		 */
		GPT_4_1("gpt-4.1"),

		/**
		 * <b>GPT-4o</b> (“o” for “omni”) is the versatile, high-intelligence flagship
		 * model. It accepts both text and image inputs, and produces text outputs
		 * (including Structured Outputs). It is considered the best model for most tasks,
		 * and the most capable model outside of the o-series models.
		 * <p>
		 * Context window: 128,000 tokens. Max output tokens: 16,384 tokens. Knowledge
		 * cutoff: October 1, 2023.
		 * <p>
		 * Model ID: gpt-4o
		 * <p>
		 * See: <a href="https://platform.openai.com/docs/models/gpt-4o">gpt-4o</a>
		 */
		GPT_4_O("gpt-4o"),

		/**
		 * The <b>chatgpt-4o-latest</b> model ID continuously points to the version of
		 * GPT-4o used in ChatGPT. It is updated frequently when there are significant
		 * changes to ChatGPT's GPT-4o model.
		 * <p>
		 * Context window: 128,000 tokens. Max output tokens: 16,384 tokens. Knowledge
		 * cutoff: October 1, 2023.
		 * <p>
		 * Model ID: chatgpt-4o-latest
		 * <p>
		 * See: <a href=
		 * "https://platform.openai.com/docs/models/chatgpt-4o-latest">chatgpt-4o-latest</a>
		 */
		CHATGPT_4_O_LATEST("chatgpt-4o-latest"),

		/**
		 * <b>GPT-4o Audio Preview</b> represents a preview release of models that accept
		 * audio inputs and outputs via the Chat Completions REST API.
		 * <p>
		 * Context window: 128,000 tokens. Max output tokens: 16,384 tokens. Knowledge
		 * cutoff: October 1, 2023.
		 * <p>
		 * Model ID: gpt-4o-audio-preview
		 * <p>
		 * See: <a href=
		 * "https://platform.openai.com/docs/models/gpt-4o-audio-preview">gpt-4o-audio-preview</a>
		 */
		GPT_4_O_AUDIO_PREVIEW("gpt-4o-audio-preview"),

		// --- Cost-Optimized Models ---

		/**
		 * <b>GPT-4.1-mini</b> provides a balance between intelligence, speed, and cost
		 * that makes it an attractive model for many use cases.
		 * <p>
		 * Context window: 1,047,576 tokens. Max output tokens: 32,768 tokens. Knowledge
		 * cutoff: June 1, 2024.
		 * <p>
		 * Model ID: gpt-4.1-mini
		 * <p>
		 * See:
		 * <a href="https://platform.openai.com/docs/models/gpt-4.1-mini">gpt-4.1-mini</a>
		 */
		GPT_4_1_MINI("gpt-4.1-mini"),

		/**
		 * <b>GPT-4.1-nano</b> is the fastest, most cost-effective GPT-4.1 model.
		 * <p>
		 * Context window: 1,047,576 tokens. Max output tokens: 32,768 tokens. Knowledge
		 * cutoff: June 1, 2024.
		 * <p>
		 * Model ID: gpt-4.1-nano
		 * <p>
		 * See:
		 * <a href="https://platform.openai.com/docs/models/gpt-4.1-nano">gpt-4.1-nano</a>
		 */
		GPT_4_1_NANO("gpt-4.1-nano"),

		/**
		 * <b>GPT-4o-mini</b> is a fast, affordable small model for focused tasks. It
		 * accepts both text and image inputs and produces text outputs (including
		 * Structured Outputs). It is ideal for fine-tuning, and model outputs from a
		 * larger model like GPT-4o can be distilled to GPT-4o-mini to produce similar
		 * results at lower cost and latency.
		 * <p>
		 * Context window: 128,000 tokens. Max output tokens: 16,384 tokens. Knowledge
		 * cutoff: October 1, 2023.
		 * <p>
		 * Model ID: gpt-4o-mini
		 * <p>
		 * See:
		 * <a href="https://platform.openai.com/docs/models/gpt-4o-mini">gpt-4o-mini</a>
		 */
		GPT_4_O_MINI("gpt-4o-mini"),

		/**
		 * <b>GPT-4o-mini Audio Preview</b> is a preview release model that accepts audio
		 * inputs and outputs and can be used in the Chat Completions REST API.
		 * <p>
		 * Context window: 128,000 tokens. Max output tokens: 16,384 tokens. Knowledge
		 * cutoff: October 1, 2023.
		 * <p>
		 * Model ID: gpt-4o-mini-audio-preview
		 * <p>
		 * See: <a href=
		 * "https://platform.openai.com/docs/models/gpt-4o-mini-audio-preview">gpt-4o-mini-audio-preview</a>
		 */
		GPT_4_O_MINI_AUDIO_PREVIEW("gpt-4o-mini-audio-preview"),

		// --- Realtime Models ---

		/**
		 * <b>GPT-4o Realtime</b> model, is capable of responding to audio and text inputs
		 * in realtime over WebRTC or a WebSocket interface.
		 * <p>
		 * Context window: 128,000 tokens. Max output tokens: 4,096 tokens. Knowledge
		 * cutoff: October 1, 2023.
		 * <p>
		 * Model ID: gpt-4o-realtime-preview
		 * <p>
		 * See: <a href=
		 * "https://platform.openai.com/docs/models/gpt-4o-realtime-preview">gpt-4o-realtime-preview</a>
		 */
		GPT_4O_REALTIME_PREVIEW("gpt-4o-realtime-preview"),

		/**
		 * <b>GPT-4o-mini Realtime</b> model, is capable of responding to audio and text
		 * inputs in realtime over WebRTC or a WebSocket interface.
		 * <p>
		 * Context window: 128,000 tokens. Max output tokens: 4,096 tokens. Knowledge
		 * cutoff: October 1, 2023.
		 * <p>
		 * Model ID: gpt-4o-mini-realtime-preview
		 * <p>
		 * See: <a href=
		 * "https://platform.openai.com/docs/models/gpt-4o-mini-realtime-preview">gpt-4o-mini-realtime-preview</a>
		 */
		GPT_4O_MINI_REALTIME_PREVIEW("gpt-4o-mini-realtime-preview\n"),

		// --- Older GPT Models ---

		/**
		 * <b>GPT-4 Turbo</b> is the next generation of GPT-4, an older high-intelligence
		 * GPT model. It was designed to be a cheaper, better version of GPT-4. Today, we
		 * recommend using a newer model like GPT-4o.
		 * <p>
		 * Context window: 128,000 tokens. Max output tokens: 4,096 tokens. Knowledge
		 * cutoff: Dec 01, 2023.
		 * <p>
		 * Model ID: gpt-4-turbo
		 * <p>
		 * See:
		 * <a href="https://platform.openai.com/docs/models/gpt-4-turbo">gpt-4-turbo</a>
		 */
		GPT_4_TURBO("gpt-4-turbo"),

		/**
		 * <b>GPT-4</b> is an older version of a high-intelligence GPT model, usable in
		 * Chat Completions. Vision capabilities may not be available.
		 * <p>
		 * Context window: 128,000 tokens. Max output tokens: 4,096 tokens. Knowledge
		 * cutoff: Dec 01, 2023.
		 * <p>
		 * Model ID: gpt-4
		 * <p>
		 * See: <a href="https://platform.openai.com/docs/models/gpt-4">gpt-4</a>
		 */
		GPT_4("gpt-4"),

		/**
		 * <b>GPT-3.5 Turbo</b> models can understand and generate natural language or
		 * code and have been optimized for chat using the Chat Completions API but work
		 * well for non-chat tasks as well. Generally lower cost but less capable than
		 * GPT-4 models.
		 * <p>
		 * As of July 2024, GPT-4o mini is recommended over gpt-3.5-turbo for most use
		 * cases.
		 * <p>
		 * Context window: 16,385 tokens. Max output tokens: 4,096 tokens. Knowledge
		 * cutoff: September, 2021.
		 * <p>
		 * Model ID: gpt-3.5-turbo
		 * <p>
		 * See: <a href=
		 * "https://platform.openai.com/docs/models/gpt-3.5-turbo">gpt-3.5-turbo</a>
		 */
		GPT_3_5_TURBO("gpt-3.5-turbo"),

		/**
		 * <b>GPT-3.5 Turbo Instruct</b> has similar capabilities to GPT-3 era models.
		 * Compatible with the legacy Completions endpoint and not Chat Completions.
		 * <p>
		 * Context window: 4,096 tokens. Max output tokens: 4,096 tokens. Knowledge
		 * cutoff: September, 2021.
		 */
		GPT_3_5_TURBO_INSTRUCT("gpt-3.5-turbo-instruct");

		public final String value;

		ChatModel(String value) {
			this.value = value;
		}

		public String getValue() {
			return this.value;
		}

		@Override
		public String getName() {
			return this.value;
		}

	}

	/**
	 * The reason the model stopped generating tokens.
	 */
	public enum ChatCompletionFinishReason {

		/**
		 * The model hit a natural stop point or a provided stop sequence.
		 */
		@JsonProperty("stop")
		STOP,
		/**
		 * The maximum number of tokens specified in the request was reached.
		 */
		@JsonProperty("length")
		LENGTH,
		/**
		 * The content was omitted due to a flag from our content filters.
		 */
		@JsonProperty("content_filter")
		CONTENT_FILTER,
		/**
		 * The model called a tool.
		 */
		@JsonProperty("tool_calls")
		TOOL_CALLS,
		/**
		 * Only for compatibility with Mistral AI API.
		 */
		@JsonProperty("tool_call")
		TOOL_CALL

	}

	/**
	 * OpenAI Embeddings Models:
	 * <a href="https://platform.openai.com/docs/models/embeddings">Embeddings</a>.
	 */
	public enum EmbeddingModel {

		/**
		 * Most capable embedding model for both english and non-english tasks. DIMENSION:
		 * 3072
		 */
		TEXT_EMBEDDING_3_LARGE("text-embedding-3-large"),

		/**
		 * Increased performance over 2nd generation ada embedding model. DIMENSION: 1536
		 */
		TEXT_EMBEDDING_3_SMALL("text-embedding-3-small"),

		/**
		 * Most capable 2nd generation embedding model, replacing 16 first generation
		 * models. DIMENSION: 1536
		 */
		TEXT_EMBEDDING_ADA_002("text-embedding-ada-002");

		public final String value;

		EmbeddingModel(String value) {
			this.value = value;
		}

		public String getValue() {
			return this.value;
		}

	}

	/**
	 * Represents a tool the model may call. Currently, only functions are supported as a
	 * tool.
	 */
	@JsonInclude(JsonInclude.Include.NON_NULL)
	public static class FunctionTool {

		/**
		 * The type of the tool. Currently, only 'function' is supported.
		 */
		@JsonProperty("type")
		private Type type = Type.FUNCTION;

		/**
		 * The function definition.
		 */
		@JsonProperty("function")
		private Function function;

		public FunctionTool() {

		}

		/**
		 * Create a tool of type 'function' and the given function definition.
		 * @param type the tool type
		 * @param function function definition
		 */
		public FunctionTool(Type type, Function function) {
			this.type = type;
			this.function = function;
		}

		/**
		 * Create a tool of type 'function' and the given function definition.
		 * @param function function definition.
		 */
		public FunctionTool(Function function) {
			this(Type.FUNCTION, function);
		}

		public Type getType() {
			return this.type;
		}

		public Function getFunction() {
			return this.function;
		}

		public void setType(Type type) {
			this.type = type;
		}

		public void setFunction(Function function) {
			this.function = function;
		}

		/**
		 * Create a tool of type 'function' and the given function definition.
		 */
		public enum Type {

			/**
			 * Function tool type.
			 */
			@JsonProperty("function")
			FUNCTION

		}

		/**
		 * Function definition.
		 */
		@JsonInclude(JsonInclude.Include.NON_NULL)
		public static class Function {

			@JsonProperty("description")
			private String description;

			@JsonProperty("name")
			private String name;

			@JsonProperty("parameters")
			private Map<String, Object> parameters;

			@JsonProperty("strict")
			Boolean strict;

			@JsonIgnore
			private String jsonSchema;

			/**
			 * NOTE: Required by Jackson, JSON deserialization!
			 */
			@SuppressWarnings("unused")
			private Function() {
			}

			/**
			 * Create tool function definition.
			 * @param description A description of what the function does, used by the
			 * model to choose when and how to call the function.
			 * @param name The name of the function to be called. Must be a-z, A-Z, 0-9,
			 * or contain underscores and dashes, with a maximum length of 64.
			 * @param parameters The parameters the functions accepts, described as a JSON
			 * Schema object. To describe a function that accepts no parameters, provide
			 * the value {"type": "object", "properties": {}}.
			 * @param strict Whether to enable strict schema adherence when generating the
			 * function call. If set to true, the model will follow the exact schema
			 * defined in the parameters field. Only a subset of JSON Schema is supported
			 * when strict is true.
			 */
			public Function(String description, String name, Map<String, Object> parameters, Boolean strict) {
				this.description = description;
				this.name = name;
				this.parameters = parameters;
				this.strict = strict;
			}

			/**
			 * Create tool function definition.
			 * @param description tool function description.
			 * @param name tool function name.
			 * @param jsonSchema tool function schema as json.
			 */
			public Function(String description, String name, String jsonSchema) {
				this(description, name, ModelOptionsUtils.jsonToMap(jsonSchema), null);
			}

			public String getDescription() {
				return this.description;
			}

			public String getName() {
				return this.name;
			}

			public Map<String, Object> getParameters() {
				return this.parameters;
			}

			public void setDescription(String description) {
				this.description = description;
			}

			public void setName(String name) {
				this.name = name;
			}

			public void setParameters(Map<String, Object> parameters) {
				this.parameters = parameters;
			}

			public Boolean getStrict() {
				return this.strict;
			}

			public void setStrict(Boolean strict) {
				this.strict = strict;
			}

			public String getJsonSchema() {
				return this.jsonSchema;
			}

			public void setJsonSchema(String jsonSchema) {
				this.jsonSchema = jsonSchema;
				if (jsonSchema != null) {
					this.parameters = ModelOptionsUtils.jsonToMap(jsonSchema);
				}
			}

		}

	}

	/**
	 * The type of modality for the model completion.
	 */
	public enum OutputModality {

		// @formatter:off
		@JsonProperty("audio")
		AUDIO,
		@JsonProperty("text")
		TEXT
		// @formatter:on

	}

	/**
	 * Creates a model response for the given chat conversation.
	 *
	 * @param messages A list of messages comprising the conversation so far.
	 * @param model ID of the model to use.
	 * @param store Whether to store the output of this chat completion request for use in
	 * OpenAI's model distillation or evals products.
	 * @param metadata Developer-defined tags and values used for filtering completions in
	 * the OpenAI's dashboard.
	 * @param frequencyPenalty Number between -2.0 and 2.0. Positive values penalize new
	 * tokens based on their existing frequency in the text so far, decreasing the model's
	 * likelihood to repeat the same line verbatim.
	 * @param logitBias Modify the likelihood of specified tokens appearing in the
	 * completion. Accepts a JSON object that maps tokens (specified by their token ID in
	 * the tokenizer) to an associated bias value from -100 to 100. Mathematically, the
	 * bias is added to the logits generated by the model prior to sampling. The exact
	 * effect will vary per model, but values between -1 and 1 should decrease or increase
	 * likelihood of selection; values like -100 or 100 should result in a ban or
	 * exclusive selection of the relevant token.
	 * @param logprobs Whether to return log probabilities of the output tokens or not. If
	 * true, returns the log probabilities of each output token returned in the 'content'
	 * of 'message'.
	 * @param topLogprobs An integer between 0 and 5 specifying the number of most likely
	 * tokens to return at each token position, each with an associated log probability.
	 * 'logprobs' must be set to 'true' if this parameter is used.
	 * @param maxTokens The maximum number of tokens that can be generated in the chat
	 * completion. This value can be used to control costs for text generated via API.
	 * This value is now deprecated in favor of max_completion_tokens, and is not
	 * compatible with o1 series models.
	 * @param maxCompletionTokens An upper bound for the number of tokens that can be
	 * generated for a completion, including visible output tokens and reasoning tokens.
	 * @param n How many chat completion choices to generate for each input message. Note
	 * that you will be charged based on the number of generated tokens across all the
	 * choices. Keep n as 1 to minimize costs.
	 * @param outputModalities Output types that you would like the model to generate for
	 * this request. Most models are capable of generating text, which is the default:
	 * ["text"]. The gpt-4o-audio-preview model can also be used to generate audio. To
	 * request that this model generate both text and audio responses, you can use:
	 * ["text", "audio"].
	 * @param audioParameters Parameters for audio output. Required when audio output is
	 * requested with outputModalities: ["audio"].
	 * @param presencePenalty Number between -2.0 and 2.0. Positive values penalize new
	 * tokens based on whether they appear in the text so far, increasing the model's
	 * likelihood to talk about new topics.
	 * @param responseFormat An object specifying the format that the model must output.
	 * Setting to { "type": "json_object" } enables JSON mode, which guarantees the
	 * message the model generates is valid JSON.
	 * @param seed This feature is in Beta. If specified, our system will make a best
	 * effort to sample deterministically, such that repeated requests with the same seed
	 * and parameters should return the same result. Determinism is not guaranteed, and
	 * you should refer to the system_fingerprint response parameter to monitor changes in
	 * the backend.
	 * @param serviceTier Specifies the latency tier to use for processing the request.
	 * This parameter is relevant for customers subscribed to the scale tier service. When
	 * this parameter is set, the response body will include the service_tier utilized.
	 * @param stop Up to 4 sequences where the API will stop generating further tokens.
	 * @param stream If set, partial message deltas will be sent.Tokens will be sent as
	 * data-only server-sent events as they become available, with the stream terminated
	 * by a data: [DONE] message.
	 * @param streamOptions Options for streaming response. Only set this when you set.
	 * @param temperature What sampling temperature to use, between 0 and 1. Higher values
	 * like 0.8 will make the output more random, while lower values like 0.2 will make it
	 * more focused and deterministic. We generally recommend altering this or top_p but
	 * not both.
	 * @param topP An alternative to sampling with temperature, called nucleus sampling,
	 * where the model considers the results of the tokens with top_p probability mass. So
	 * 0.1 means only the tokens comprising the top 10% probability mass are considered.
	 * We generally recommend altering this or temperature but not both.
	 * @param tools A list of tools the model may call. Currently, only functions are
	 * supported as a tool. Use this to provide a list of functions the model may generate
	 * JSON inputs for.
	 * @param toolChoice Controls which (if any) function is called by the model. none
	 * means the model will not call a function and instead generates a message. auto
	 * means the model can pick between generating a message or calling a function.
	 * Specifying a particular function via {"type: "function", "function": {"name":
	 * "my_function"}} forces the model to call that function. none is the default when no
	 * functions are present. auto is the default if functions are present. Use the
	 * {@link ToolChoiceBuilder} to create the tool choice value.
	 * @param user A unique identifier representing your end-user, which can help OpenAI
	 * to monitor and detect abuse.
	 * @param parallelToolCalls If set to true, the model will call all functions in the
	 * tools list in parallel. Otherwise, the model will call the functions in the tools
	 * list in the order they are provided.
	 */
	@JsonInclude(Include.NON_NULL)
	public record ChatCompletionRequest(// @formatter:off
			@JsonProperty("messages") List<ChatCompletionMessage> messages,
			@JsonProperty("model") String model,
			@JsonProperty("store") Boolean store,
			@JsonProperty("metadata") Map<String, String> metadata,
			@JsonProperty("frequency_penalty") Double frequencyPenalty,
			@JsonProperty("logit_bias") Map<String, Integer> logitBias,
			@JsonProperty("logprobs") Boolean logprobs,
			@JsonProperty("top_logprobs") Integer topLogprobs,
			@JsonProperty("max_tokens") @Deprecated Integer maxTokens, // Use maxCompletionTokens instead
			@JsonProperty("max_completion_tokens") Integer maxCompletionTokens,
			@JsonProperty("n") Integer n,
			@JsonProperty("modalities") List<OutputModality> outputModalities,
			@JsonProperty("audio") AudioParameters audioParameters,
			@JsonProperty("presence_penalty") Double presencePenalty,
			@JsonProperty("response_format") ResponseFormat responseFormat,
			@JsonProperty("seed") Integer seed,
			@JsonProperty("service_tier") String serviceTier,
			@JsonProperty("stop") List<String> stop,
			@JsonProperty("stream") Boolean stream,
			@JsonProperty("stream_options") StreamOptions streamOptions,
			@JsonProperty("temperature") Double temperature,
			@JsonProperty("top_p") Double topP,
			@JsonProperty("tools") List<FunctionTool> tools,
			@JsonProperty("tool_choice") Object toolChoice,
			@JsonProperty("parallel_tool_calls") Boolean parallelToolCalls,
			@JsonProperty("user") String user,
			@JsonProperty("reasoning_effort") String reasoningEffort) {

		/**
		 * Shortcut constructor for a chat completion request with the given messages, model and temperature.
		 *
		 * @param messages A list of messages comprising the conversation so far.
		 * @param model ID of the model to use.
		 * @param temperature What sampling temperature to use, between 0 and 1.
		 */
		public ChatCompletionRequest(List<ChatCompletionMessage> messages, String model, Double temperature) {
			this(messages, model, null, null, null, null, null, null, null, null, null, null, null, null, null,
					null, null, null, false, null, temperature, null,
					null, null, null, null, null);
		}

		/**
		 * Shortcut constructor for a chat completion request with text and audio output.
		 *
		 * @param messages A list of messages comprising the conversation so far.
		 * @param model ID of the model to use.
		 * @param audio Parameters for audio output. Required when audio output is requested with outputModalities: ["audio"].
		 */
		public ChatCompletionRequest(List<ChatCompletionMessage> messages, String model, AudioParameters audio, boolean stream) {
			this(messages, model, null, null, null, null, null, null,
					null, null, null, List.of(OutputModality.AUDIO, OutputModality.TEXT), audio, null, null,
					null, null, null, stream, null, null, null,
					null, null, null, null, null);
		}

		/**
		 * Shortcut constructor for a chat completion request with the given messages, model, temperature and control for streaming.
		 *
		 * @param messages A list of messages comprising the conversation so far.
		 * @param model ID of the model to use.
		 * @param temperature What sampling temperature to use, between 0 and 1.
		 * @param stream If set, partial message deltas will be sent.Tokens will be sent as data-only server-sent events
		 * as they become available, with the stream terminated by a data: [DONE] message.
		 */
		public ChatCompletionRequest(List<ChatCompletionMessage> messages, String model, Double temperature, boolean stream) {
			this(messages, model, null, null, null, null, null, null, null, null, null,
					null, null, null, null, null, null, null, stream, null, temperature, null,
					null, null, null, null, null);
		}

		/**
		 * Shortcut constructor for a chat completion request with the given messages, model, tools and tool choice.
		 * Streaming is set to false, temperature to 0.8 and all other parameters are null.
		 *
		 * @param messages A list of messages comprising the conversation so far.
		 * @param model ID of the model to use.
		 * @param tools A list of tools the model may call. Currently, only functions are supported as a tool.
		 * @param toolChoice Controls which (if any) function is called by the model.
		 */
		public ChatCompletionRequest(List<ChatCompletionMessage> messages, String model,
				List<FunctionTool> tools, Object toolChoice) {
			this(messages, model, null, null, null, null, null, null, null, null, null,
					null, null, null, null, null, null, null, false, null, 0.8, null,
					tools, toolChoice, null, null, null);
		}

		/**
		 * Shortcut constructor for a chat completion request with the given messages for streaming.
		 *
		 * @param messages A list of messages comprising the conversation so far.
		 * @param stream If set, partial message deltas will be sent.Tokens will be sent as data-only server-sent events
		 * as they become available, with the stream terminated by a data: [DONE] message.
		 */
		public ChatCompletionRequest(List<ChatCompletionMessage> messages, Boolean stream) {
			this(messages, null, null, null, null, null, null, null, null, null, null,
					null, null, null, null, null, null, null, stream, null, null, null,
					null, null, null, null, null);
		}

		/**
		 * Sets the {@link StreamOptions} for this request.
		 *
		 * @param streamOptions The new stream options to use.
		 * @return A new {@link ChatCompletionRequest} with the specified stream options.
		 */
		public ChatCompletionRequest streamOptions(StreamOptions streamOptions) {
			return new ChatCompletionRequest(this.messages, this.model, this.store, this.metadata, this.frequencyPenalty, this.logitBias, this.logprobs,
			this.topLogprobs, this.maxTokens, this.maxCompletionTokens, this.n, this.outputModalities, this.audioParameters, this.presencePenalty,
			this.responseFormat, this.seed, this.serviceTier, this.stop, this.stream, streamOptions, this.temperature, this.topP,
			this.tools, this.toolChoice, this.parallelToolCalls, this.user, this.reasoningEffort);
		}

		/**
		 * Helper factory that creates a tool_choice of type 'none', 'auto' or selected function by name.
		 */
		public static class ToolChoiceBuilder {
			/**
			 * Model can pick between generating a message or calling a function.
			 */
			public static final String AUTO = "auto";
			/**
			 * Model will not call a function and instead generates a message
			 */
			public static final String NONE = "none";

			/**
			 * Specifying a particular function forces the model to call that function.
			 */
			public static Object FUNCTION(String functionName) {
				return Map.of("type", "function", "function", Map.of("name", functionName));
			}
		}

		/**
		 * Parameters for audio output. Required when audio output is requested with outputModalities: ["audio"].
		 * @param voice Specifies the voice type.
		 * @param format Specifies the output audio format.
		 */
		@JsonInclude(Include.NON_NULL)
		public record AudioParameters(
				@JsonProperty("voice") Voice voice,
				@JsonProperty("format") AudioResponseFormat format) {

			/**
			 * Specifies the voice type.
			 */
			public enum Voice {
				/** Alloy voice */
				@JsonProperty("alloy") ALLOY,
				/** Echo voice */
				@JsonProperty("echo") ECHO,
				/** Fable voice */
				@JsonProperty("fable") FABLE,
				/** Onyx voice */
				@JsonProperty("onyx") ONYX,
				/** Nova voice */
				@JsonProperty("nova") NOVA,
				/** Shimmer voice */
				@JsonProperty("shimmer") SHIMMER
			}

			/**
			 * Specifies the output audio format.
			 */
			public enum AudioResponseFormat {
				/** MP3 format */
				@JsonProperty("mp3") MP3,
				/** FLAC format */
				@JsonProperty("flac") FLAC,
				/** OPUS format */
				@JsonProperty("opus") OPUS,
				/** PCM16 format */
				@JsonProperty("pcm16") PCM16,
				/** WAV format */
				@JsonProperty("wav") WAV
			}
		}

		/**
		 * @param includeUsage If set, an additional chunk will be streamed
		 * before the data: [DONE] message. The usage field on this chunk
		 * shows the token usage statistics for the entire request, and
		 * the choices field will always be an empty array. All other chunks
		 * will also include a usage field, but with a null value.
		 */
		@JsonInclude(Include.NON_NULL)
		public record StreamOptions(
				@JsonProperty("include_usage") Boolean includeUsage) {

			public static StreamOptions INCLUDE_USAGE = new StreamOptions(true);
		}
	} // @formatter:on

	/**
	 * Message comprising the conversation.
	 *
	 * @param rawContent The contents of the message. Can be either a {@link MediaContent}
	 * or a {@link String}. The response message content is always a {@link String}.
	 * @param role The role of the messages author. Could be one of the {@link Role}
	 * types.
	 * @param name An optional name for the participant. Provides the model information to
	 * differentiate between participants of the same role. In case of Function calling,
	 * the name is the function name that the message is responding to.
	 * @param toolCallId Tool call that this message is responding to. Only applicable for
	 * the {@link Role#TOOL} role and null otherwise.
	 * @param toolCalls The tool calls generated by the model, such as function calls.
	 * Applicable only for {@link Role#ASSISTANT} role and null otherwise.
	 * @param refusal The refusal message by the assistant. Applicable only for
	 * {@link Role#ASSISTANT} role and null otherwise.
	 * @param audioOutput Audio response from the model. >>>>>>> bdb66e577 (OpenAI -
	 * Support audio input modality)
	 */
	@JsonInclude(Include.NON_NULL)
	public record ChatCompletionMessage(// @formatter:off
			@JsonProperty("content") Object rawContent,
			@JsonProperty("role") Role role,
			@JsonProperty("name") String name,
			@JsonProperty("tool_call_id") String toolCallId,
			@JsonProperty("tool_calls")
			@JsonFormat(with = JsonFormat.Feature.ACCEPT_SINGLE_VALUE_AS_ARRAY) List<ToolCall> toolCalls,
			@JsonProperty("refusal") String refusal,
			@JsonProperty("audio") AudioOutput audioOutput) { // @formatter:on

		/**
		 * Create a chat completion message with the given content and role. All other
		 * fields are null.
		 * @param content The contents of the message.
		 * @param role The role of the author of this message.
		 */
		public ChatCompletionMessage(Object content, Role role) {
			this(content, role, null, null, null, null, null);

		}

		/**
		 * Get message content as String.
		 */
		public String content() {
			if (this.rawContent == null) {
				return null;
			}
			if (this.rawContent instanceof String text) {
				return text;
			}
			throw new IllegalStateException("The content is not a string!");
		}

		/**
		 * The role of the author of this message.
		 */
		public enum Role {

			/**
			 * System message.
			 */
			@JsonProperty("system")
			SYSTEM,
			/**
			 * User message.
			 */
			@JsonProperty("user")
			USER,
			/**
			 * Assistant message.
			 */
			@JsonProperty("assistant")
			ASSISTANT,
			/**
			 * Tool message.
			 */
			@JsonProperty("tool")
			TOOL

		}

		/**
		 * An array of content parts with a defined type. Each MediaContent can be of
		 * either "text", "image_url", or "input_audio" type. Only one option allowed.
		 *
		 * @param type Content type, each can be of type text or image_url.
		 * @param text The text content of the message.
		 * @param imageUrl The image content of the message. You can pass multiple images
		 * by adding multiple image_url content parts. Image input is only supported when
		 * using the gpt-4-visual-preview model.
		 * @param inputAudio Audio content part.
		 */
		@JsonInclude(Include.NON_NULL)
		public record MediaContent(// @formatter:off
			@JsonProperty("type") String type,
			@JsonProperty("text") String text,
			@JsonProperty("image_url") ImageUrl imageUrl,
			@JsonProperty("input_audio") InputAudio inputAudio) { // @formatter:on

			/**
			 * Shortcut constructor for a text content.
			 * @param text The text content of the message.
			 */
			public MediaContent(String text) {
				this("text", text, null, null);
			}

			/**
			 * Shortcut constructor for an image content.
			 * @param imageUrl The image content of the message.
			 */
			public MediaContent(ImageUrl imageUrl) {
				this("image_url", null, imageUrl, null);
			}

			/**
			 * Shortcut constructor for an audio content.
			 * @param inputAudio The audio content of the message.
			 */
			public MediaContent(InputAudio inputAudio) {
				this("input_audio", null, null, inputAudio);
			}

			/**
			 * @param data Base64 encoded audio data.
			 * @param format The format of the encoded audio data. Currently supports
			 * "wav" and "mp3".
			 */
			@JsonInclude(Include.NON_NULL)
			public record InputAudio(// @formatter:off
				@JsonProperty("data") String data,
				@JsonProperty("format") Format format) {

				public enum Format {
					/** MP3 audio format */
					@JsonProperty("mp3") MP3,
					/** WAV audio format */
					@JsonProperty("wav") WAV
				} // @formatter:on
			}

			/**
			 * Shortcut constructor for an image content.
			 *
			 * @param url Either a URL of the image or the base64 encoded image data. The
			 * base64 encoded image data must have a special prefix in the following
			 * format: "data:{mimetype};base64,{base64-encoded-image-data}".
			 * @param detail Specifies the detail level of the image.
			 */
			@JsonInclude(Include.NON_NULL)
			public record ImageUrl(@JsonProperty("url") String url, @JsonProperty("detail") String detail) {

				public ImageUrl(String url) {
					this(url, null);
				}

			}

		}

		/**
		 * The relevant tool call.
		 *
		 * @param index The index of the tool call in the list of tool calls. Required in
		 * case of streaming.
		 * @param id The ID of the tool call. This ID must be referenced when you submit
		 * the tool outputs in using the Submit tool outputs to run endpoint.
		 * @param type The type of tool call the output is required for. For now, this is
		 * always function.
		 * @param function The function definition.
		 */
		@JsonInclude(Include.NON_NULL)
		public record ToolCall(// @formatter:off
				@JsonProperty("index") Integer index,
				@JsonProperty("id") String id,
				@JsonProperty("type") String type,
				@JsonProperty("function") ChatCompletionFunction function) { // @formatter:on

			public ToolCall(String id, String type, ChatCompletionFunction function) {
				this(null, id, type, function);
			}

		}

		/**
		 * The function definition.
		 *
		 * @param name The name of the function.
		 * @param arguments The arguments that the model expects you to pass to the
		 * function.
		 */
		@JsonInclude(Include.NON_NULL)
		public record ChatCompletionFunction(// @formatter:off
				@JsonProperty("name") String name,
				@JsonProperty("arguments") String arguments) { // @formatter:on
		}

		/**
		 * Audio response from the model.
		 *
		 * @param id Unique identifier for the audio response from the model.
		 * @param data Audio output from the model.
		 * @param expiresAt When the audio content will no longer be available on the
		 * server.
		 * @param transcript Transcript of the audio output from the model.
		 */
		@JsonInclude(Include.NON_NULL)
		public record AudioOutput(// @formatter:off
				@JsonProperty("id") String id,
				@JsonProperty("data") String data,
				@JsonProperty("expires_at") Long expiresAt,
				@JsonProperty("transcript") String transcript
		) { // @formatter:on
		}
	}

	/**
	 * Represents a chat completion response returned by model, based on the provided
	 * input.
	 *
	 * @param id A unique identifier for the chat completion.
	 * @param choices A list of chat completion choices. Can be more than one if n is
	 * greater than 1.
	 * @param created The Unix timestamp (in seconds) of when the chat completion was
	 * created.
	 * @param model The model used for the chat completion.
	 * @param serviceTier The service tier used for processing the request. This field is
	 * only included if the service_tier parameter is specified in the request.
	 * @param systemFingerprint This fingerprint represents the backend configuration that
	 * the model runs with. Can be used in conjunction with the seed request parameter to
	 * understand when backend changes have been made that might impact determinism.
	 * @param object The object type, which is always chat.completion.
	 * @param usage Usage statistics for the completion request.
	 */
	@JsonInclude(Include.NON_NULL)
	public record ChatCompletion(// @formatter:off
			@JsonProperty("id") String id,
			@JsonProperty("choices") List<Choice> choices,
			@JsonProperty("created") Long created,
			@JsonProperty("model") String model,
			@JsonProperty("service_tier") String serviceTier,
			@JsonProperty("system_fingerprint") String systemFingerprint,
			@JsonProperty("object") String object,
			@JsonProperty("usage") Usage usage
	) { // @formatter:on

		/**
		 * Chat completion choice.
		 *
		 * @param finishReason The reason the model stopped generating tokens.
		 * @param index The index of the choice in the list of choices.
		 * @param message A chat completion message generated by the model.
		 * @param logprobs Log probability information for the choice.
		 */
		@JsonInclude(Include.NON_NULL)
		public record Choice(// @formatter:off
				@JsonProperty("finish_reason") ChatCompletionFinishReason finishReason,
				@JsonProperty("index") Integer index,
				@JsonProperty("message") ChatCompletionMessage message,
				@JsonProperty("logprobs") LogProbs logprobs) { // @formatter:on
		}

	}

	/**
	 * Log probability information for the choice.
	 *
	 * @param content A list of message content tokens with log probability information.
	 * @param refusal A list of message refusal tokens with log probability information.
	 */
	@JsonInclude(Include.NON_NULL)
	public record LogProbs(@JsonProperty("content") List<Content> content,
			@JsonProperty("refusal") List<Content> refusal) {

		/**
		 * Message content tokens with log probability information.
		 *
		 * @param token The token.
		 * @param logprob The log probability of the token.
		 * @param probBytes A list of integers representing the UTF-8 bytes representation
		 * of the token. Useful in instances where characters are represented by multiple
		 * tokens and their byte representations must be combined to generate the correct
		 * text representation. Can be null if there is no bytes representation for the
		 * token.
		 * @param topLogprobs List of the most likely tokens and their log probability, at
		 * this token position. In rare cases, there may be fewer than the number of
		 * requested top_logprobs returned.
		 */
		@JsonInclude(Include.NON_NULL)
		public record Content(// @formatter:off
				@JsonProperty("token") String token,
				@JsonProperty("logprob") Float logprob,
				@JsonProperty("bytes") List<Integer> probBytes,
				@JsonProperty("top_logprobs") List<TopLogProbs> topLogprobs) { // @formatter:on

			/**
			 * The most likely tokens and their log probability, at this token position.
			 *
			 * @param token The token.
			 * @param logprob The log probability of the token.
			 * @param probBytes A list of integers representing the UTF-8 bytes
			 * representation of the token. Useful in instances where characters are
			 * represented by multiple tokens and their byte representations must be
			 * combined to generate the correct text representation. Can be null if there
			 * is no bytes representation for the token.
			 */
			@JsonInclude(Include.NON_NULL)
			public record TopLogProbs(// @formatter:off
					@JsonProperty("token") String token,
					@JsonProperty("logprob") Float logprob,
					@JsonProperty("bytes") List<Integer> probBytes) { // @formatter:on
			}

		}

	}

	// Embeddings API

	/**
	 * Usage statistics for the completion request.
	 *
	 * @param completionTokens Number of tokens in the generated completion. Only
	 * applicable for completion requests.
	 * @param promptTokens Number of tokens in the prompt.
	 * @param totalTokens Total number of tokens used in the request (prompt +
	 * completion).
	 * @param promptTokensDetails Breakdown of tokens used in the prompt.
	 * @param completionTokenDetails Breakdown of tokens used in a completion.
	 * @param promptCacheHitTokens Number of tokens in the prompt that were served from
	 * (util for
	 * <a href="https://api-docs.deepseek.com/api/create-chat-completion">DeepSeek</a>
	 * support).
	 * @param promptCacheMissTokens Number of tokens in the prompt that were not served
	 * (util for
	 * <a href="https://api-docs.deepseek.com/api/create-chat-completion">DeepSeek</a>
	 * support).
	 */
	@JsonInclude(Include.NON_NULL)
	@JsonIgnoreProperties(ignoreUnknown = true)
	public record Usage(// @formatter:off
		@JsonProperty("completion_tokens") Integer completionTokens,
		@JsonProperty("prompt_tokens") Integer promptTokens,
		@JsonProperty("total_tokens") Integer totalTokens,
		@JsonProperty("prompt_tokens_details") PromptTokensDetails promptTokensDetails,
		@JsonProperty("completion_tokens_details") CompletionTokenDetails completionTokenDetails,
		@JsonProperty("prompt_cache_hit_tokens") Integer promptCacheHitTokens,
		@JsonProperty("prompt_cache_miss_tokens") Integer promptCacheMissTokens) { // @formatter:on

		public Usage(Integer completionTokens, Integer promptTokens, Integer totalTokens) {
			this(completionTokens, promptTokens, totalTokens, null, null, null, null);
		}

		/**
		 * Breakdown of tokens used in the prompt
		 *
		 * @param audioTokens Audio input tokens present in the prompt.
		 * @param cachedTokens Cached tokens present in the prompt.
		 */
		@JsonInclude(Include.NON_NULL)
		public record PromptTokensDetails(// @formatter:off
			@JsonProperty("audio_tokens") Integer audioTokens,
			@JsonProperty("cached_tokens") Integer cachedTokens) { // @formatter:on
		}

		/**
		 * Breakdown of tokens used in a completion.
		 *
		 * @param reasoningTokens Number of tokens generated by the model for reasoning.
		 * @param acceptedPredictionTokens Number of tokens generated by the model for
		 * accepted predictions.
		 * @param audioTokens Number of tokens generated by the model for audio.
		 * @param rejectedPredictionTokens Number of tokens generated by the model for
		 * rejected predictions.
		 */
		@JsonInclude(Include.NON_NULL)
		@JsonIgnoreProperties(ignoreUnknown = true)
		public record CompletionTokenDetails(// @formatter:off
			@JsonProperty("reasoning_tokens") Integer reasoningTokens,
			@JsonProperty("accepted_prediction_tokens") Integer acceptedPredictionTokens,
			@JsonProperty("audio_tokens") Integer audioTokens,
			@JsonProperty("rejected_prediction_tokens") Integer rejectedPredictionTokens) { // @formatter:on
		}
	}

	/**
	 * Represents a streamed chunk of a chat completion response returned by model, based
	 * on the provided input.
	 *
	 * @param id A unique identifier for the chat completion. Each chunk has the same ID.
	 * @param choices A list of chat completion choices. Can be more than one if n is
	 * greater than 1.
	 * @param created The Unix timestamp (in seconds) of when the chat completion was
	 * created. Each chunk has the same timestamp.
	 * @param model The model used for the chat completion.
	 * @param serviceTier The service tier used for processing the request. This field is
	 * only included if the service_tier parameter is specified in the request.
	 * @param systemFingerprint This fingerprint represents the backend configuration that
	 * the model runs with. Can be used in conjunction with the seed request parameter to
	 * understand when backend changes have been made that might impact determinism.
	 * @param object The object type, which is always 'chat.completion.chunk'.
	 * @param usage Usage statistics for the completion request. Present in the last chunk
	 * only if the StreamOptions.includeUsage is set to true.
	 */
	@JsonInclude(Include.NON_NULL)
	public record ChatCompletionChunk(// @formatter:off
			@JsonProperty("id") String id,
			@JsonProperty("choices") List<ChunkChoice> choices,
			@JsonProperty("created") Long created,
			@JsonProperty("model") String model,
			@JsonProperty("service_tier") String serviceTier,
			@JsonProperty("system_fingerprint") String systemFingerprint,
			@JsonProperty("object") String object,
			@JsonProperty("usage") Usage usage) { // @formatter:on

		/**
		 * Chat completion choice.
		 *
		 * @param finishReason The reason the model stopped generating tokens.
		 * @param index The index of the choice in the list of choices.
		 * @param delta A chat completion delta generated by streamed model responses.
		 * @param logprobs Log probability information for the choice.
		 */
		@JsonInclude(Include.NON_NULL)
		public record ChunkChoice(// @formatter:off
				@JsonProperty("finish_reason") ChatCompletionFinishReason finishReason,
				@JsonProperty("index") Integer index,
				@JsonProperty("delta") ChatCompletionMessage delta,
				@JsonProperty("logprobs") LogProbs logprobs) { // @formatter:on

		}

	}

	/**
	 * Represents an embedding vector returned by embedding endpoint.
	 *
	 * @param index The index of the embedding in the list of embeddings.
	 * @param embedding The embedding vector, which is a list of floats. The length of
	 * vector depends on the model.
	 * @param object The object type, which is always 'embedding'.
	 */
	@JsonInclude(Include.NON_NULL)
	public record Embedding(// @formatter:off
			@JsonProperty("index") Integer index,
			@JsonProperty("embedding") float[] embedding,
			@JsonProperty("object") String object) { // @formatter:on

		/**
		 * Create an embedding with the given index, embedding and object type set to
		 * 'embedding'.
		 * @param index The index of the embedding in the list of embeddings.
		 * @param embedding The embedding vector, which is a list of floats. The length of
		 * vector depends on the model.
		 */
		public Embedding(Integer index, float[] embedding) {
			this(index, embedding, "embedding");
		}

	}

	/**
	 * Creates an embedding vector representing the input text.
	 *
	 * @param <T> Type of the input.
	 * @param input Input text to embed, encoded as a string or array of tokens. To embed
	 * multiple inputs in a single request, pass an array of strings or array of token
	 * arrays. The input must not exceed the max input tokens for the model (8192 tokens
	 * for text-embedding-ada-002), cannot be an empty string, and any array must be 2048
	 * dimensions or less.
	 * @param model ID of the model to use.
	 * @param encodingFormat The format to return the embeddings in. Can be either float
	 * or base64.
	 * @param dimensions The number of dimensions the resulting output embeddings should
	 * have. Only supported in text-embedding-3 and later models.
	 * @param user A unique identifier representing your end-user, which can help OpenAI
	 * to monitor and detect abuse.
	 */
	@JsonInclude(Include.NON_NULL)
	public record EmbeddingRequest<T>(// @formatter:off
			@JsonProperty("input") T input,
			@JsonProperty("model") String model,
			@JsonProperty("encoding_format") String encodingFormat,
			@JsonProperty("dimensions") Integer dimensions,
			@JsonProperty("user") String user) { // @formatter:on

		/**
		 * Create an embedding request with the given input, model and encoding format set
		 * to float.
		 * @param input Input text to embed.
		 * @param model ID of the model to use.
		 */
		public EmbeddingRequest(T input, String model) {
			this(input, model, "float", null, null);
		}

		/**
		 * Create an embedding request with the given input. Encoding format is set to
		 * float and user is null and the model is set to 'text-embedding-ada-002'.
		 * @param input Input text to embed.
		 */
		public EmbeddingRequest(T input) {
			this(input, DEFAULT_EMBEDDING_MODEL);
		}

	}

	/**
	 * List of multiple embedding responses.
	 *
	 * @param <T> Type of the entities in the data list.
	 * @param object Must have value "list".
	 * @param data List of entities.
	 * @param model ID of the model to use.
	 * @param usage Usage statistics for the completion request.
	 */
	@JsonInclude(Include.NON_NULL)
	public record EmbeddingList<T>(// @formatter:off
			@JsonProperty("object") String object,
			@JsonProperty("data") List<T> data,
			@JsonProperty("model") String model,
			@JsonProperty("usage") Usage usage) { // @formatter:on
	}

	public static class Builder {

		private String baseUrl = OpenAiApiConstants.DEFAULT_BASE_URL;

		private ApiKey apiKey;

		private MultiValueMap<String, String> headers = new LinkedMultiValueMap<>();

		private String completionsPath = "/v1/chat/completions";

		private String embeddingsPath = "/v1/embeddings";

		private RestClient.Builder restClientBuilder = RestClient.builder();

		private WebClient.Builder webClientBuilder = WebClient.builder();

		private ResponseErrorHandler responseErrorHandler = RetryUtils.DEFAULT_RESPONSE_ERROR_HANDLER;

		public Builder baseUrl(String baseUrl) {
			Assert.hasText(baseUrl, "baseUrl cannot be null or empty");
			this.baseUrl = baseUrl;
			return this;
		}

		public Builder apiKey(ApiKey apiKey) {
			Assert.notNull(apiKey, "apiKey cannot be null");
			this.apiKey = apiKey;
			return this;
		}

		public Builder apiKey(String simpleApiKey) {
			Assert.notNull(simpleApiKey, "simpleApiKey cannot be null");
			this.apiKey = new SimpleApiKey(simpleApiKey);
			return this;
		}

		public Builder headers(MultiValueMap<String, String> headers) {
			Assert.notNull(headers, "headers cannot be null");
			this.headers = headers;
			return this;
		}

		public Builder completionsPath(String completionsPath) {
			Assert.hasText(completionsPath, "completionsPath cannot be null or empty");
			this.completionsPath = completionsPath;
			return this;
		}

		public Builder embeddingsPath(String embeddingsPath) {
			Assert.hasText(embeddingsPath, "embeddingsPath cannot be null or empty");
			this.embeddingsPath = embeddingsPath;
			return this;
		}

		public Builder restClientBuilder(RestClient.Builder restClientBuilder) {
			Assert.notNull(restClientBuilder, "restClientBuilder cannot be null");
			this.restClientBuilder = restClientBuilder;
			return this;
		}

		public Builder webClientBuilder(WebClient.Builder webClientBuilder) {
			Assert.notNull(webClientBuilder, "webClientBuilder cannot be null");
			this.webClientBuilder = webClientBuilder;
			return this;
		}

		public Builder responseErrorHandler(ResponseErrorHandler responseErrorHandler) {
			Assert.notNull(responseErrorHandler, "responseErrorHandler cannot be null");
			this.responseErrorHandler = responseErrorHandler;
			return this;
		}

		public OpenAiApi build() {
			Assert.notNull(this.apiKey, "apiKey must be set");
			return new OpenAiApi(this.baseUrl, this.apiKey, this.headers, this.completionsPath, this.embeddingsPath,
					this.restClientBuilder, this.webClientBuilder, this.responseErrorHandler);
		}

	}

}<|MERGE_RESOLUTION|>--- conflicted
+++ resolved
@@ -307,7 +307,7 @@
 		 * <p>
 		 * See: <a href="https://platform.openai.com/docs/models/o4-mini">o4-mini</a>
 		 */
-<<<<<<< HEAD
+
 		O1("o1"),
 
 		/**
@@ -325,9 +325,7 @@
 		 * o3 model snapshot.
 		 */
 		O3_2025_04_16("o3-2025-04-16"),
-=======
-		O4_MINI("o4-mini"),
->>>>>>> 3756e165
+
 
 		/**
 		 * <b>o3</b> is a well-rounded and powerful model across domains. It sets a new
@@ -407,7 +405,6 @@
 		// --- Flagship Models ---
 
 		/**
-<<<<<<< HEAD
 		 * <b>o4-mini</b> is our latest small o-series model. It's optimized for fast,
 		 * effective reasoning with exceptionally efficient performance in coding and
 		 * visual tasks.
@@ -426,13 +423,11 @@
 		 * <b>GPT-4o ("omni")</b> is our versatile, high-intelligence flagship model. It
 		 * accepts both text and image inputs and produces text outputs (including
 		 * Structured Outputs).
-=======
 		 * <b>GPT-4.1</b> is the flagship model for complex tasks. It is well suited for
 		 * problem solving across domains.
 		 * <p>
 		 * Context window: 1,047,576 tokens. Max output tokens: 32,768 tokens. Knowledge
 		 * cutoff: June 1, 2024.
->>>>>>> 3756e165
 		 * <p>
 		 * Model ID: gpt-4.1
 		 * <p>
