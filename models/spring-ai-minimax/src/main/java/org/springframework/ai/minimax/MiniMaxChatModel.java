--- conflicted
+++ resolved
@@ -387,14 +387,7 @@
 					}));
 
 			Flux<ChatResponse> flux = chatResponse.flatMap(response -> {
-<<<<<<< HEAD
 						if (this.toolExecutionEligibilityPredicate.isToolExecutionRequired(requestPrompt.getOptions(), response, iterations)) {
-							return Flux.defer(() -> {
-								// FIXME: bounded elastic needs to be used since tool calling
-								//  is currently only synchronous
-								var toolExecutionResult = this.toolCallingManager.executeToolCalls(requestPrompt, response);
-=======
-						if (this.toolExecutionEligibilityPredicate.isToolExecutionRequired(requestPrompt.getOptions(), response)) {
 							// FIXME: bounded elastic needs to be used since tool calling
 							//  is currently only synchronous
 							return Flux.deferContextual((ctx) -> {
@@ -405,7 +398,6 @@
 								} finally {
 									ToolCallReactiveContextHolder.clearContext();
 								}
->>>>>>> 61c32ae4
 								if (toolExecutionResult.returnDirect()) {
 									// Return tool execution result directly to the client.
 									return Flux.just(ChatResponse.builder().from(response)
