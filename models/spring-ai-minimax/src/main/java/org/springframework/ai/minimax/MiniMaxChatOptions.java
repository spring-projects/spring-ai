--- conflicted
+++ resolved
@@ -47,11 +47,8 @@
  * @author Geng Rong
  * @author Thomas Vitale
  * @author Ilayaperumal Gopinathan
-<<<<<<< HEAD
+ * @author Alexandros Pappas
  * @author lambochen
-=======
- * @author Alexandros Pappas
->>>>>>> f391ff2e
  * @since 1.0.0 M1
  */
 @JsonInclude(Include.NON_NULL)
@@ -382,182 +379,16 @@
 
 	@Override
 	public int hashCode() {
-<<<<<<< HEAD
-		final int prime = 31;
-		int result = 1;
-		result = prime * result + ((this.model == null) ? 0 : this.model.hashCode());
-		result = prime * result + ((this.frequencyPenalty == null) ? 0 : this.frequencyPenalty.hashCode());
-		result = prime * result + ((this.maxTokens == null) ? 0 : this.maxTokens.hashCode());
-		result = prime * result + ((this.n == null) ? 0 : this.n.hashCode());
-		result = prime * result + ((this.presencePenalty == null) ? 0 : this.presencePenalty.hashCode());
-		result = prime * result + ((this.responseFormat == null) ? 0 : this.responseFormat.hashCode());
-		result = prime * result + ((this.seed == null) ? 0 : this.seed.hashCode());
-		result = prime * result + ((this.stop == null) ? 0 : this.stop.hashCode());
-		result = prime * result + ((this.temperature == null) ? 0 : this.temperature.hashCode());
-		result = prime * result + ((this.topP == null) ? 0 : this.topP.hashCode());
-		result = prime * result + ((this.maskSensitiveInfo == null) ? 0 : this.maskSensitiveInfo.hashCode());
-		result = prime * result + ((this.tools == null) ? 0 : this.tools.hashCode());
-		result = prime * result + ((this.toolChoice == null) ? 0 : this.toolChoice.hashCode());
-		result = prime * result + ((this.toolCallbacks == null) ? 0 : this.toolCallbacks.hashCode());
-		result = prime * result + ((this.toolNames == null) ? 0 : this.toolNames.hashCode());
-		result = prime * result
-				+ ((this.internalToolExecutionEnabled == null) ? 0 : this.internalToolExecutionEnabled.hashCode());
-		result = prime * result + ((this.internalToolExecutionMaxIterations == null)
-				? ToolCallingChatOptions.DEFAULT_TOOL_EXECUTION_MAX_ITERATIONS
-				: this.internalToolExecutionMaxIterations.hashCode());
-		result = prime * result + ((this.toolContext == null) ? 0 : this.toolContext.hashCode());
-		return result;
-=======
 		return Objects.hash(model, frequencyPenalty, maxTokens, n, presencePenalty, responseFormat, seed, stop,
 				temperature, topP, maskSensitiveInfo, tools, toolChoice, toolCallbacks, toolNames, toolContext,
-				internalToolExecutionEnabled);
->>>>>>> f391ff2e
+				internalToolExecutionEnabled, internalToolExecutionMaxIterations);
 	}
 
 	@Override
 	public boolean equals(Object o) {
 		if (this == o)
 			return true;
-<<<<<<< HEAD
-		}
-		if (obj == null) {
-			return false;
-		}
-		if (getClass() != obj.getClass()) {
-			return false;
-		}
-		MiniMaxChatOptions other = (MiniMaxChatOptions) obj;
-		if (this.model == null) {
-			if (other.model != null) {
-				return false;
-			}
-		}
-		else if (!this.model.equals(other.model)) {
-			return false;
-		}
-		if (this.frequencyPenalty == null) {
-			if (other.frequencyPenalty != null) {
-				return false;
-			}
-		}
-		else if (!this.frequencyPenalty.equals(other.frequencyPenalty)) {
-			return false;
-		}
-		if (this.maxTokens == null) {
-			if (other.maxTokens != null) {
-				return false;
-			}
-		}
-		else if (!this.maxTokens.equals(other.maxTokens)) {
-			return false;
-		}
-		if (this.n == null) {
-			if (other.n != null) {
-				return false;
-			}
-		}
-		else if (!this.n.equals(other.n)) {
-			return false;
-		}
-		if (this.presencePenalty == null) {
-			if (other.presencePenalty != null) {
-				return false;
-			}
-		}
-		else if (!this.presencePenalty.equals(other.presencePenalty)) {
-			return false;
-		}
-		if (this.responseFormat == null) {
-			if (other.responseFormat != null) {
-				return false;
-			}
-		}
-		else if (!this.responseFormat.equals(other.responseFormat)) {
-			return false;
-		}
-		if (this.seed == null) {
-			if (other.seed != null) {
-				return false;
-			}
-		}
-		else if (!this.seed.equals(other.seed)) {
-			return false;
-		}
-		if (this.stop == null) {
-			if (other.stop != null) {
-				return false;
-			}
-		}
-		else if (!this.stop.equals(other.stop)) {
-			return false;
-		}
-		if (this.temperature == null) {
-			if (other.temperature != null) {
-				return false;
-			}
-		}
-		else if (!this.temperature.equals(other.temperature)) {
-			return false;
-		}
-		if (this.topP == null) {
-			if (other.topP != null) {
-				return false;
-			}
-		}
-		else if (!this.topP.equals(other.topP)) {
-			return false;
-		}
-		if (this.maskSensitiveInfo == null) {
-			if (other.maskSensitiveInfo != null) {
-				return false;
-			}
-		}
-		else if (!this.maskSensitiveInfo.equals(other.maskSensitiveInfo)) {
-			return false;
-		}
-		if (this.tools == null) {
-			if (other.tools != null) {
-				return false;
-			}
-		}
-		else if (!this.tools.equals(other.tools)) {
-			return false;
-		}
-		if (this.toolChoice == null) {
-			if (other.toolChoice != null) {
-				return false;
-			}
-		}
-		else if (!this.toolChoice.equals(other.toolChoice)) {
-			return false;
-		}
-		if (this.internalToolExecutionEnabled == null) {
-			if (other.internalToolExecutionEnabled != null) {
-				return false;
-			}
-		}
-		else if (!this.internalToolExecutionEnabled.equals(other.internalToolExecutionEnabled)) {
-			return false;
-		}
-
-		if (this.internalToolExecutionMaxIterations == null) {
-			if (other.internalToolExecutionMaxIterations != null) {
-				return false;
-			}
-		}
-		else if (!this.internalToolExecutionMaxIterations.equals(other.internalToolExecutionMaxIterations)) {
-			return false;
-		}
-
-		if (this.toolNames == null) {
-			if (other.toolNames != null) {
-				return false;
-			}
-		}
-		else if (!this.toolNames.equals(other.toolNames)) {
-=======
 		if (o == null || getClass() != o.getClass())
->>>>>>> f391ff2e
 			return false;
 		MiniMaxChatOptions that = (MiniMaxChatOptions) o;
 		return Objects.equals(model, that.model) && Objects.equals(frequencyPenalty, that.frequencyPenalty)
@@ -569,7 +400,8 @@
 				&& Objects.equals(tools, that.tools) && Objects.equals(toolChoice, that.toolChoice)
 				&& Objects.equals(toolCallbacks, that.toolCallbacks) && Objects.equals(toolNames, that.toolNames)
 				&& Objects.equals(toolContext, that.toolContext)
-				&& Objects.equals(internalToolExecutionEnabled, that.internalToolExecutionEnabled);
+				&& Objects.equals(internalToolExecutionEnabled, that.internalToolExecutionEnabled)
+				&& Objects.equals(internalToolExecutionMaxIterations, that.internalToolExecutionMaxIterations);
 	}
 
 	@Override
