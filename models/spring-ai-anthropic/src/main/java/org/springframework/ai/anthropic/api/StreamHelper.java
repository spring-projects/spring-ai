--- conflicted
+++ resolved
@@ -204,15 +204,10 @@
 			}
 
 			if (messageDeltaEvent.usage() != null) {
-<<<<<<< HEAD
 				var totalUsage = new Usage(contentBlockReference.get().usage.inputTokens(),
 						messageDeltaEvent.usage().outputTokens(),
 						contentBlockReference.get().usage.cacheCreationInputTokens(),
 						contentBlockReference.get().usage.cacheReadInputTokens());
-=======
-				Usage totalUsage = new Usage(contentBlockReference.get().usage.inputTokens(),
-						messageDeltaEvent.usage().outputTokens());
->>>>>>> c7f7b680
 				contentBlockReference.get().withUsage(totalUsage);
 			}
 		}
