/*
 * Copyright 2023 - 2024 the original author or authors.
 *
 * Licensed under the Apache License, Version 2.0 (the "License");
 * you may not use this file except in compliance with the License.
 * You may obtain a copy of the License at
 *
 * https://www.apache.org/licenses/LICENSE-2.0
 *
 * Unless required by applicable law or agreed to in writing, software
 * distributed under the License is distributed on an "AS IS" BASIS,
 * WITHOUT WARRANTIES OR CONDITIONS OF ANY KIND, either express or implied.
 * See the License for the specific language governing permissions and
 * limitations under the License.
 */
package org.springframework.ai.vertexai.gemini;

import java.io.IOException;
import java.util.Arrays;
import java.util.List;
import java.util.Map;
import java.util.stream.Collectors;

import com.google.cloud.vertexai.VertexAI;
import org.junit.jupiter.api.Test;
import org.junit.jupiter.api.condition.EnabledIfEnvironmentVariable;

import org.springframework.ai.chat.ChatResponse;
import org.springframework.ai.chat.Generation;
import org.springframework.ai.chat.messages.AssistantMessage;
import org.springframework.ai.chat.messages.Media;
import org.springframework.ai.chat.messages.Message;
import org.springframework.ai.chat.messages.UserMessage;
import org.springframework.ai.chat.prompt.Prompt;
import org.springframework.ai.chat.prompt.PromptTemplate;
import org.springframework.ai.chat.prompt.SystemPromptTemplate;
import org.springframework.ai.parser.BeanOutputParser;
import org.springframework.ai.parser.ListOutputParser;
import org.springframework.ai.parser.MapOutputParser;
import org.springframework.ai.vertexai.gemini.VertexAiGeminiChatOptions.TransportType;
import org.springframework.beans.factory.annotation.Autowired;
import org.springframework.beans.factory.annotation.Value;
import org.springframework.boot.SpringBootConfiguration;
import org.springframework.boot.test.context.SpringBootTest;
import org.springframework.context.annotation.Bean;
import org.springframework.core.convert.support.DefaultConversionService;
import org.springframework.core.io.ClassPathResource;
import org.springframework.core.io.Resource;
import org.springframework.util.MimeTypeUtils;

import static org.assertj.core.api.Assertions.assertThat;

@SpringBootTest
@EnabledIfEnvironmentVariable(named = "VERTEX_AI_GEMINI_PROJECT_ID", matches = ".*")
@EnabledIfEnvironmentVariable(named = "VERTEX_AI_GEMINI_LOCATION", matches = ".*")
class VertexAiGeminiChatClientIT {

	@Autowired
	private VertexAiGeminiChatClient client;

	@Value("classpath:/prompts/system-message.st")
	private Resource systemResource;

	@Test
	void roleTest() {
		String request = "Tell me about 3 famous pirates from the Golden Age of Piracy and why they did.";
		String name = "Bob";
		String voice = "pirate";
		UserMessage userMessage = UserMessage.builder().withContent(request).build();
		SystemPromptTemplate systemPromptTemplate = new SystemPromptTemplate(systemResource);
		Message systemMessage = systemPromptTemplate.createMessage(Map.of("name", name, "voice", voice));
		Prompt prompt = new Prompt(List.of(userMessage, systemMessage));
		ChatResponse response = client.call(prompt);
		assertThat(response.getResult().getOutput().getContent()).contains("Blackbeard");
	}

	@Test
	void outputParser() {
		DefaultConversionService conversionService = new DefaultConversionService();
		ListOutputParser outputParser = new ListOutputParser(conversionService);

		String format = outputParser.getFormat();
		String template = """
				List five {subject}
				{format}
				""";
		PromptTemplate promptTemplate = new PromptTemplate(template,
				Map.of("subject", "ice cream flavors.", "format", format));
		Prompt prompt = new Prompt(promptTemplate.createMessage());
		Generation generation = this.client.call(prompt).getResult();

		List<String> list = outputParser.parse(generation.getOutput().getContent());
		assertThat(list).hasSize(5);
	}

	@Test
	void mapOutputParser() {
		MapOutputParser outputParser = new MapOutputParser();

		String format = outputParser.getFormat();
		String template = """
				Provide me a List of {subject}
				Remove the ```json outer brackets.
				{format}
				""";
		PromptTemplate promptTemplate = new PromptTemplate(template,
				Map.of("subject", "an array of numbers from 1 to 9 under they key name 'numbers'", "format", format));
		Prompt prompt = new Prompt(promptTemplate.createMessage());
		Generation generation = client.call(prompt).getResult();

		Map<String, Object> result = outputParser.parse(generation.getOutput().getContent());
		assertThat(result.get("numbers")).isEqualTo(Arrays.asList(1, 2, 3, 4, 5, 6, 7, 8, 9));

	}

	record ActorsFilmsRecord(String actor, List<String> movies) {
	}

	@Test
	void beanOutputParserRecords() {

		BeanOutputParser<ActorsFilmsRecord> outputParser = new BeanOutputParser<>(ActorsFilmsRecord.class);

		String format = outputParser.getFormat();
		String template = """
				Generate the filmography of 5 movies for Tom Hanks.
				Remove the ```json outer brackets.
				{format}
				""";
		PromptTemplate promptTemplate = new PromptTemplate(template, Map.of("format", format));
		Prompt prompt = new Prompt(promptTemplate.createMessage());
		Generation generation = client.call(prompt).getResult();

		ActorsFilmsRecord actorsFilms = outputParser.parse(generation.getOutput().getContent());
		assertThat(actorsFilms.actor()).isEqualTo("Tom Hanks");
		assertThat(actorsFilms.movies()).hasSize(5);
	}

	@Test
	void textStream() {

		String generationTextFromStream = client.stream(new Prompt("Explain Bulgaria? Answer in 10 paragraphs."))
			.collectList()
			.block()
			.stream()
			.map(ChatResponse::getResults)
			.flatMap(List::stream)
			.map(Generation::getOutput)
			.map(AssistantMessage::getContent)
			.collect(Collectors.joining());

		// logger.info("" + actorsFilms);
		assertThat(generationTextFromStream).isNotEmpty();
	}

	@Test
	void beanStreamOutputParserRecords() {

		BeanOutputParser<ActorsFilmsRecord> outputParser = new BeanOutputParser<>(ActorsFilmsRecord.class);

		String format = outputParser.getFormat();
		String template = """
				Generate the filmography of 5 movies for Tom Hanks.
				Remove the ```json outer brackets.
				{format}
				""";
		PromptTemplate promptTemplate = new PromptTemplate(template, Map.of("format", format));
		Prompt prompt = new Prompt(promptTemplate.createMessage());

		String generationTextFromStream = client.stream(prompt)
			.collectList()
			.block()
			.stream()
			.map(ChatResponse::getResults)
			.flatMap(List::stream)
			.map(Generation::getOutput)
			.map(AssistantMessage::getContent)
			.collect(Collectors.joining());

		ActorsFilmsRecord actorsFilms = outputParser.parse(generationTextFromStream);
		// logger.info("" + actorsFilms);
		assertThat(actorsFilms.actor()).isEqualTo("Tom Hanks");
		assertThat(actorsFilms.movies()).hasSize(5);
	}

	@Test
	void multiModalityTest() throws IOException {

		byte[] data = new ClassPathResource("/vertex.test.png").getContentAsByteArray();

<<<<<<< HEAD
		var userMessage = UserMessage.builder()
			.withContent("Explain what do you see o this picture?")
			.withMediaData(List.of(new MediaData(MimeTypeUtils.IMAGE_PNG, data)))
			.build();
=======
		var userMessage = new UserMessage("Explain what do you see o this picture?",
				List.of(new Media(MimeTypeUtils.IMAGE_PNG, data)));
>>>>>>> 7f1570d7

		ChatResponse response = client.call(new Prompt(List.of(userMessage)));

		// Response should contain something like:
		// I see a bunch of bananas in a golden basket. The bananas are ripe and yellow.
		// There are also some red apples in the basket. The basket is sitting on a table.
		// The background is a blurred light blue color.'
		assertThat(response.getResult().getOutput().getContent()).contains("bananas", "apple", "basket");

		// Error with image from URL:
		// com.google.api.gax.rpc.InvalidArgumentException:
		// io.grpc.StatusRuntimeException: INVALID_ARGUMENT: Only GCS URIs are supported
		// in file_uri and please make sure that the path is a valid GCS path.

		// String imageUrl =
		// "https://storage.googleapis.com/github-repo/img/gemini/multimodality_usecases_overview/banana-apple.jpg";

		// userMessage = new UserMessage("Explain what do you see o this picture?",
		// List.of(new Media(MimeTypeDetector.getMimeType(imageUrl), imageUrl)));
		// response = client.call(new Prompt(List.of(userMessage)));

		// assertThat(response.getResult().getOutput().getContent()).contains("bananas",
		// "apple", "basket");

		// https://github.com/GoogleCloudPlatform/generative-ai/blob/main/gemini/use-cases/intro_multimodal_use_cases.ipynb
	}

	@SpringBootConfiguration
	public static class TestConfiguration {

		@Bean
		public VertexAI vertexAiApi() {
			String projectId = System.getenv("VERTEX_AI_GEMINI_PROJECT_ID");
			String location = System.getenv("VERTEX_AI_GEMINI_LOCATION");
			return new VertexAI(projectId, location);
		}

		@Bean
		public VertexAiGeminiChatClient vertexAiEmbedding(VertexAI vertexAi) {
			return new VertexAiGeminiChatClient(vertexAi,
					VertexAiGeminiChatOptions.builder()
						.withModel(VertexAiGeminiChatClient.ChatModel.GEMINI_PRO_VISION.getValue())
						.withTransportType(TransportType.REST)
						.build());
		}

	}

}<|MERGE_RESOLUTION|>--- conflicted
+++ resolved
@@ -188,15 +188,10 @@
 
 		byte[] data = new ClassPathResource("/vertex.test.png").getContentAsByteArray();
 
-<<<<<<< HEAD
 		var userMessage = UserMessage.builder()
 			.withContent("Explain what do you see o this picture?")
 			.withMediaData(List.of(new MediaData(MimeTypeUtils.IMAGE_PNG, data)))
 			.build();
-=======
-		var userMessage = new UserMessage("Explain what do you see o this picture?",
-				List.of(new Media(MimeTypeUtils.IMAGE_PNG, data)));
->>>>>>> 7f1570d7
 
 		ChatResponse response = client.call(new Prompt(List.of(userMessage)));
 
