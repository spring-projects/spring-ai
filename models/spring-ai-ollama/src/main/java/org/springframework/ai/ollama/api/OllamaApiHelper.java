--- conflicted
+++ resolved
@@ -87,20 +87,14 @@
 		role = (role != null ? role : OllamaApi.Message.Role.ASSISTANT);
 		List<String> images = mergeImages(previous, current);
 		List<OllamaApi.Message.ToolCall> toolCalls = mergeToolCall(previous, current);
-<<<<<<< HEAD
-=======
 		String toolName = mergeToolName(previous, current);
->>>>>>> dfb2522f
 
 		return OllamaApi.Message.builder(role)
 			.content(content)
 			.thinking(thinking)
 			.images(images)
 			.toolCalls(toolCalls)
-<<<<<<< HEAD
-=======
 			.toolName(toolName)
->>>>>>> dfb2522f
 			.build();
 	}
 
@@ -149,33 +143,22 @@
 		return previous.content() + current.content();
 	}
 
+	private static List<OllamaApi.Message.ToolCall> mergeToolCall(OllamaApi.Message previous,
+			OllamaApi.Message current) {
+		if (previous == null) {
+			return (current != null ? current.toolCalls() : null);
+		}
+		if (current == null) {
+			return previous.toolCalls();
+		}
+		return merge(previous.toolCalls(), current.toolCalls());
+	}
+
 	private static String mergeThinking(OllamaApi.Message previous, OllamaApi.Message current) {
 		if (previous == null || previous.thinking() == null) {
 			return (current != null ? current.thinking() : null);
 		}
 		if (current == null || current.thinking() == null) {
-			return (previous != null ? previous.thinking() : null);
-		}
-
-		return previous.thinking() + current.thinking();
-	}
-
-	private static List<OllamaApi.Message.ToolCall> mergeToolCall(OllamaApi.Message previous,
-			OllamaApi.Message current) {
-		if (previous == null) {
-			return (current != null ? current.toolCalls() : null);
-		}
-		if (current == null) {
-			return previous.toolCalls();
-		}
-		return merge(previous.toolCalls(), current.toolCalls());
-	}
-
-	private static String mergeThinking(OllamaApi.Message previous, OllamaApi.Message current) {
-		if (previous == null || previous.thinking() == null) {
-			return (current != null ? current.thinking() : null);
-		}
-		if (current == null || current.thinking() == null) {
 			return (previous.thinking());
 		}
 
