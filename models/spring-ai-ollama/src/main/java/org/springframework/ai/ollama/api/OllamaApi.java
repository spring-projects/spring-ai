--- conflicted
+++ resolved
@@ -51,11 +51,8 @@
  * @author Christian Tzolov
  * @author Thomas Vitale
  * @author Jonghoon Park
-<<<<<<< HEAD
+ * @author Alexandros Pappas
  * @author Sun Yuhan
-=======
- * @author Alexandros Pappas
->>>>>>> 089c3eb6
  * @since 0.8.0
  */
 // @formatter:off
