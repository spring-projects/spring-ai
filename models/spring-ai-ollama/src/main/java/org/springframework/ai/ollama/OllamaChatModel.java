--- conflicted
+++ resolved
@@ -84,11 +84,8 @@
  * @author Jihoon Kim
  * @author Alexandros Pappas
  * @author Ilayaperumal Gopinathan
-<<<<<<< HEAD
+ * @author Sun Yuhan
  * @author lambochen
-=======
- * @author Sun Yuhan
->>>>>>> 9beee1d0
  * @since 1.0.0
  * @see ToolCallingChatOptions
  */
