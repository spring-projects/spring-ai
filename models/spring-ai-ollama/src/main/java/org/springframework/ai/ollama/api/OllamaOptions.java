/*
 * Copyright 2023-2025 the original author or authors.
 *
 * Licensed under the Apache License, Version 2.0 (the "License");
 * you may not use this file except in compliance with the License.
 * You may obtain a copy of the License at
 *
 *      https://www.apache.org/licenses/LICENSE-2.0
 *
 * Unless required by applicable law or agreed to in writing, software
 * distributed under the License is distributed on an "AS IS" BASIS,
 * WITHOUT WARRANTIES OR CONDITIONS OF ANY KIND, either express or implied.
 * See the License for the specific language governing permissions and
 * limitations under the License.
 */

package org.springframework.ai.ollama.api;

import java.util.ArrayList;
import java.util.Arrays;
import java.util.HashMap;
import java.util.HashSet;
import java.util.List;
import java.util.Map;
import java.util.Objects;
import java.util.Set;
import java.util.stream.Collectors;

import com.fasterxml.jackson.annotation.JsonIgnore;
import com.fasterxml.jackson.annotation.JsonInclude;
import com.fasterxml.jackson.annotation.JsonInclude.Include;
import com.fasterxml.jackson.annotation.JsonProperty;

import org.springframework.ai.embedding.EmbeddingOptions;
import org.springframework.ai.model.ModelOptionsUtils;
import org.springframework.ai.model.tool.ToolCallingChatOptions;
import org.springframework.ai.tool.ToolCallback;
import org.springframework.lang.Nullable;
import org.springframework.util.Assert;

/**
 * Helper class for creating strongly-typed Ollama options.
 *
 * @author Christian Tzolov
 * @author Thomas Vitale
 * @author Ilayaperumal Gopinathan
 * @author Sun Yuhan
 * @since 0.8.0
 * @see <a href=
 * "https://github.com/ollama/ollama/blob/main/docs/modelfile.md#valid-parameters-and-values">Ollama
 * Valid Parameters and Values</a>
 * @see <a href="https://github.com/ollama/ollama/blob/main/api/types.go">Ollama Types</a>
 * @deprecated use OllamaChatOptions or OllamaEmbeddingOptions instead.
 */
@JsonInclude(Include.NON_NULL)
@Deprecated
public class OllamaOptions implements ToolCallingChatOptions, EmbeddingOptions {

	private static final List<String> NON_SUPPORTED_FIELDS = List.of("model", "format", "keep_alive", "truncate");

	// Following fields are options which must be set when the model is loaded into
	// memory.
	// See: https://github.com/ggerganov/llama.cpp/blob/master/examples/main/README.md

	// @formatter:off

	/**
	 * Whether to use NUMA. (Default: false)
	 *
	 * @deprecated Not supported in Ollama anymore.
	 */
	@JsonProperty("numa")
	@Deprecated
	private Boolean useNUMA;

	/**
	 * Sets the size of the context window used to generate the next token. (Default: 2048)
	 */
	@JsonProperty("num_ctx")
	private Integer numCtx;

	/**
	 * Prompt processing maximum batch size. (Default: 512)
	 */
	@JsonProperty("num_batch")
	private Integer numBatch;

	/**
	 * The number of layers to send to the GPU(s). On macOS, it defaults to 1
	 * to enable metal support, 0 to disable.
	 * (Default: -1, which indicates that numGPU should be set dynamically)
	 */
	@JsonProperty("num_gpu")
	private Integer numGPU;

	/**
	 * When using multiple GPUs this option controls which GPU is used
	 * for small tensors for which the overhead of splitting the computation
	 * across all GPUs is not worthwhile. The GPU in question will use slightly
	 * more VRAM to store a scratch buffer for temporary results.
	 * By default, GPU 0 is used.
	 */
	@JsonProperty("main_gpu")
	private Integer mainGPU;

	/**
	 * (Default: false)
	 *
	 * @deprecated Not supported in Ollama anymore.
	 */
	@JsonProperty("low_vram")
	@Deprecated
	private Boolean lowVRAM;

	/**
	 * (Default: true)
	 *
	 * @deprecated Not supported in Ollama anymore.
	 */
	@JsonProperty("f16_kv")
	@Deprecated
	private Boolean f16KV;

	/**
	 * Return logits for all the tokens, not just the last one.
	 * To enable completions to return logprobs, this must be true.
	 *
	 * @deprecated Not supported in Ollama anymore.
	 */
	@JsonProperty("logits_all")
	@Deprecated
	private Boolean logitsAll;

	/**
	 * Load only the vocabulary, not the weights.
	 *
	 * @deprecated Not supported in Ollama anymore.
	 */
	@JsonProperty("vocab_only")
	@Deprecated
	private Boolean vocabOnly;

	/**
	 * By default, models are mapped into memory, which allows the system to load only the necessary parts
	 * of the model as needed. However, if the model is larger than your total amount of RAM or if your system is low
	 * on available memory, using mmap might increase the risk of pageouts, negatively impacting performance.
	 * Disabling mmap results in slower load times but may reduce pageouts if you're not using mlock.
	 * Note that if the model is larger than the total amount of RAM, turning off mmap would prevent
	 * the model from loading at all.
	 * (Default: null)
	 */
	@JsonProperty("use_mmap")
	private Boolean useMMap;

	/**
	 * Lock the model in memory, preventing it from being swapped out when memory-mapped.
	 * This can improve performance but trades away some of the advantages of memory-mapping
	 * by requiring more RAM to run and potentially slowing down load times as the model loads into RAM.
	 * (Default: false)
	 *
	 * @deprecated Not supported in Ollama anymore.
	 */
	@JsonProperty("use_mlock")
	@Deprecated
	private Boolean useMLock;

	/**
	 * Set the number of threads to use during generation. For optimal performance, it is recommended to set this value
	 * to the number of physical CPU cores your system has (as opposed to the logical number of cores).
	 * Using the correct number of threads can greatly improve performance.
	 * By default, Ollama will detect this value for optimal performance.
	 */
	@JsonProperty("num_thread")
	private Integer numThread;

	// Following fields are predict options used at runtime.

	/**
	 * (Default: 4)
	 */
	@JsonProperty("num_keep")
	private Integer numKeep;

	/**
	 * Sets the random number seed to use for generation. Setting this to a
	 * specific number will make the model generate the same text for the same prompt.
	 * (Default: -1)
	 */
	@JsonProperty("seed")
	private Integer seed;

	/**
	 * Maximum number of tokens to predict when generating text.
	 * (Default: 128, -1 = infinite generation, -2 = fill context)
	 */
	@JsonProperty("num_predict")
	private Integer numPredict;

	/**
	 * Reduces the probability of generating nonsense. A higher value (e.g.
	 * 100) will give more diverse answers, while a lower value (e.g. 10) will be more
	 * conservative. (Default: 40)
	 */
	@JsonProperty("top_k")
	private Integer topK;

	/**
	 * Works together with top-k. A higher value (e.g., 0.95) will lead to
	 * more diverse text, while a lower value (e.g., 0.5) will generate more focused and
	 * conservative text. (Default: 0.9)
	 */
	@JsonProperty("top_p")
	private Double topP;

	/**
	 * Alternative to the top_p, and aims to ensure a balance of quality and variety.
	 * The parameter p represents the minimum probability for a token to be considered,
	 * relative to the probability of the most likely token. For example, with p=0.05 and
	 * the most likely token having a probability of 0.9, logits with a value
	 * less than 0.045 are filtered out. (Default: 0.0)
	 */
	@JsonProperty("min_p")
	private Double minP;

	/**
	 * Tail free sampling is used to reduce the impact of less probable tokens
	 * from the output. A higher value (e.g., 2.0) will reduce the impact more, while a
	 * value of 1.0 disables this setting. (default: 1)
	 *
	 * @deprecated Not supported in Ollama anymore.
	 */
	@JsonProperty("tfs_z")
	@Deprecated
	private Float tfsZ;

	/**
	 * (Default: 1.0)
	 */
	@JsonProperty("typical_p")
	private Float typicalP;

	/**
	 * Sets how far back for the model to look back to prevent
	 * repetition. (Default: 64, 0 = disabled, -1 = num_ctx)
	 */
	@JsonProperty("repeat_last_n")
	private Integer repeatLastN;

	/**
	 * The temperature of the model. Increasing the temperature will
	 * make the model answer more creatively. (Default: 0.8)
	 */
	@JsonProperty("temperature")
	private Double temperature;

	/**
	 * Sets how strongly to penalize repetitions. A higher value
	 * (e.g., 1.5) will penalize repetitions more strongly, while a lower value (e.g.,
	 * 0.9) will be more lenient. (Default: 1.1)
	 */
	@JsonProperty("repeat_penalty")
	private Double repeatPenalty;

	/**
	 * (Default: 0.0)
	 */
	@JsonProperty("presence_penalty")
	private Double presencePenalty;

	/**
	 * (Default: 0.0)
	 */
	@JsonProperty("frequency_penalty")
	private Double frequencyPenalty;

	/**
	 * Enable Mirostat sampling for controlling perplexity. (default: 0, 0
	 * = disabled, 1 = Mirostat, 2 = Mirostat 2.0)
	 *
	 * @deprecated Not supported in Ollama anymore.
	 */
	@JsonProperty("mirostat")
	@Deprecated
	private Integer mirostat;

	/**
	 * Controls the balance between coherence and diversity of the output.
	 * A lower value will result in more focused and coherent text. (Default: 5.0)
	 *
	 * @deprecated Not supported in Ollama anymore.
	 */
	@JsonProperty("mirostat_tau")
	@Deprecated
	private Float mirostatTau;

	/**
	 * Influences how quickly the algorithm responds to feedback from the generated text.
	 * A lower learning rate will result in slower adjustments, while a higher learning rate
	 * will make the algorithm more responsive. (Default: 0.1)
	 *
	 * @deprecated Not supported in Ollama anymore.
	 */
	@JsonProperty("mirostat_eta")
	@Deprecated
	private Float mirostatEta;

	/**
	 * (Default: true)
	 *
	 * @deprecated Not supported in Ollama anymore.
	 */
	@JsonProperty("penalize_newline")
	@Deprecated
	private Boolean penalizeNewline;

	/**
	 * Sets the stop sequences to use. When this pattern is encountered the
	 * LLM will stop generating text and return. Multiple stop patterns may be set by
	 * specifying multiple separate stop parameters in a modelfile.
	 */
	@JsonProperty("stop")
	private List<String> stop;


	// Following fields are not part of the Ollama Options API but part of the Request.

	/**
	 * NOTE: Synthetic field not part of the official Ollama API.
	 * Used to allow overriding the model name with prompt options.
	 * Part of Chat completion <a href="https://github.com/ollama/ollama/blob/main/docs/api.md#parameters-1">parameters</a>.
	 */
	@JsonProperty("model")
	private String model;

	/**
	 * Sets the desired format of output from the LLM. The only valid values are null or "json".
	 * Part of Chat completion <a href="https://github.com/ollama/ollama/blob/main/docs/api.md#parameters-1">advanced parameters</a>.
	 */
	@JsonProperty("format")
	private Object format;

	/**
	 * Sets the length of time for Ollama to keep the model loaded. Valid values for this
	 * setting are parsed by <a href="https://pkg.go.dev/time#ParseDuration">ParseDuration in Go</a>.
	 * Part of Chat completion <a href="https://github.com/ollama/ollama/blob/main/docs/api.md#parameters-1">advanced parameters</a>.
	 */
	@JsonProperty("keep_alive")
	private String keepAlive;

	/**
	 * Truncates the end of each input to fit within context length. Returns error if false and context length is exceeded.
	 * Defaults to true.
	 */
	@JsonProperty("truncate")
	private Boolean truncate;

	/**
	 * The model should think before responding, if supported.
	 * If this value is not specified, it defaults to null, and Ollama will return
	 * the thought process within the `content` field of the response, wrapped in `&lt;thinking&gt;` tags.
	 */
	@JsonProperty("think")
	private Boolean think;

	@JsonIgnore
	private Boolean internalToolExecutionEnabled;

	/**
	 * Tool Function Callbacks to register with the ChatModel.
	 * For Prompt Options the toolCallbacks are automatically enabled for the duration of the prompt execution.
	 * For Default Options the toolCallbacks are registered but disabled by default. Use the enableFunctions to set the functions
	 * from the registry to be used by the ChatModel chat completion requests.
	 */
	@JsonIgnore
	private List<ToolCallback> toolCallbacks = new ArrayList<>();

	/**
	 * List of functions, identified by their names, to configure for function calling in
	 * the chat completion requests.
	 * Functions with those names must exist in the toolCallbacks registry.
	 * The {@link #toolCallbacks} from the PromptOptions are automatically enabled for the duration of the prompt execution.
	 * Note that function enabled with the default options are enabled for all chat completion requests. This could impact the token count and the billing.
	 * If the functions is set in a prompt options, then the enabled functions are only active for the duration of this prompt execution.
	 */
	@JsonIgnore
	private Set<String> toolNames = new HashSet<>();

	@JsonIgnore
	private Map<String, Object> toolContext = new HashMap<>();

	public static Builder builder() {
		return new Builder();
	}

	/**
	 * Filter out the non-supported fields from the options.
	 * @param options The options to filter.
	 * @return The filtered options.
	 */
	public static Map<String, Object> filterNonSupportedFields(Map<String, Object> options) {
		return options.entrySet().stream()
				.filter(e -> !NON_SUPPORTED_FIELDS.contains(e.getKey()))
				.collect(Collectors.toMap(Map.Entry::getKey, Map.Entry::getValue));
	}

	public static OllamaOptions fromOptions(OllamaOptions fromOptions) {
		return builder()
				.model(fromOptions.getModel())
				.format(fromOptions.getFormat())
				.keepAlive(fromOptions.getKeepAlive())
				.truncate(fromOptions.getTruncate())
				.think(fromOptions.isThink())
				.useNUMA(fromOptions.getUseNUMA())
				.numCtx(fromOptions.getNumCtx())
				.numBatch(fromOptions.getNumBatch())
				.numGPU(fromOptions.getNumGPU())
				.mainGPU(fromOptions.getMainGPU())
				.lowVRAM(fromOptions.getLowVRAM())
				.f16KV(fromOptions.getF16KV())
				.logitsAll(fromOptions.getLogitsAll())
				.vocabOnly(fromOptions.getVocabOnly())
				.useMMap(fromOptions.getUseMMap())
				.useMLock(fromOptions.getUseMLock())
				.numThread(fromOptions.getNumThread())
				.numKeep(fromOptions.getNumKeep())
				.seed(fromOptions.getSeed())
				.numPredict(fromOptions.getNumPredict())
				.topK(fromOptions.getTopK())
				.topP(fromOptions.getTopP())
				.minP(fromOptions.getMinP())
				.tfsZ(fromOptions.getTfsZ())
				.typicalP(fromOptions.getTypicalP())
				.repeatLastN(fromOptions.getRepeatLastN())
				.temperature(fromOptions.getTemperature())
				.repeatPenalty(fromOptions.getRepeatPenalty())
				.presencePenalty(fromOptions.getPresencePenalty())
				.frequencyPenalty(fromOptions.getFrequencyPenalty())
				.mirostat(fromOptions.getMirostat())
				.mirostatTau(fromOptions.getMirostatTau())
				.mirostatEta(fromOptions.getMirostatEta())
				.penalizeNewline(fromOptions.getPenalizeNewline())
				.stop(fromOptions.getStop())
				.toolNames(fromOptions.getToolNames())
				.internalToolExecutionEnabled(fromOptions.getInternalToolExecutionEnabled())
				.toolCallbacks(fromOptions.getToolCallbacks())
				.toolContext(fromOptions.getToolContext()).build();
	}

	// -------------------
	// Getters and Setters
	// -------------------
	@Override
	public String getModel() {
		return this.model;
	}

	public void setModel(String model) {
		this.model = model;
	}

	public Object getFormat() {
		return this.format;
	}

	public void setFormat(Object format) {
		this.format = format;
	}

	public String getKeepAlive() {
		return this.keepAlive;
	}

	public void setKeepAlive(String keepAlive) {
		this.keepAlive = keepAlive;
	}

	/**
	 * @deprecated Not supported in Ollama anymore.
	 */
	@Deprecated
	public Boolean getUseNUMA() {
		return this.useNUMA;
	}

	/**
	 * @deprecated Not supported in Ollama anymore.
	 */
	@Deprecated
	public void setUseNUMA(Boolean useNUMA) {
		this.useNUMA = useNUMA;
	}

	public Integer getNumCtx() {
		return this.numCtx;
	}

	public void setNumCtx(Integer numCtx) {
		this.numCtx = numCtx;
	}

	public Integer getNumBatch() {
		return this.numBatch;
	}

	public void setNumBatch(Integer numBatch) {
		this.numBatch = numBatch;
	}

	public Integer getNumGPU() {
		return this.numGPU;
	}

	public void setNumGPU(Integer numGPU) {
		this.numGPU = numGPU;
	}

	public Integer getMainGPU() {
		return this.mainGPU;
	}

	public void setMainGPU(Integer mainGPU) {
		this.mainGPU = mainGPU;
	}

	/**
	 * @deprecated Not supported in Ollama anymore.
	 */
	@Deprecated
	public Boolean getLowVRAM() {
		return this.lowVRAM;
	}

	/**
	 * @deprecated Not supported in Ollama anymore.
	 */
	@Deprecated
	public void setLowVRAM(Boolean lowVRAM) {
		this.lowVRAM = lowVRAM;
	}

	/**
	 * @deprecated Not supported in Ollama anymore.
	 */
	@Deprecated
	public Boolean getF16KV() {
		return this.f16KV;
	}

	/**
	 * @deprecated Not supported in Ollama anymore.
	 */
	@Deprecated
	public void setF16KV(Boolean f16kv) {
		this.f16KV = f16kv;
	}

	/**
	 * @deprecated Not supported in Ollama anymore.
	 */
	@Deprecated
	public Boolean getLogitsAll() {
		return this.logitsAll;
	}

	/**
	 * @deprecated Not supported in Ollama anymore.
	 */
	@Deprecated
	public void setLogitsAll(Boolean logitsAll) {
		this.logitsAll = logitsAll;
	}

	/**
	 * @deprecated Not supported in Ollama anymore.
	 */
	@Deprecated
	public Boolean getVocabOnly() {
		return this.vocabOnly;
	}

	/**
	 * @deprecated Not supported in Ollama anymore.
	 */
	@Deprecated
	public void setVocabOnly(Boolean vocabOnly) {
		this.vocabOnly = vocabOnly;
	}

	public Boolean getUseMMap() {
		return this.useMMap;
	}

	public void setUseMMap(Boolean useMMap) {
		this.useMMap = useMMap;
	}

	/**
	 * @deprecated Not supported in Ollama anymore.
	 */
	@Deprecated
	public Boolean getUseMLock() {
		return this.useMLock;
	}

	/**
	 * @deprecated Not supported in Ollama anymore.
	 */
	@Deprecated
	public void setUseMLock(Boolean useMLock) {
		this.useMLock = useMLock;
	}

	public Integer getNumThread() {
		return this.numThread;
	}

	public void setNumThread(Integer numThread) {
		this.numThread = numThread;
	}

	public Integer getNumKeep() {
		return this.numKeep;
	}

	public void setNumKeep(Integer numKeep) {
		this.numKeep = numKeep;
	}

	public Integer getSeed() {
		return this.seed;
	}

	public void setSeed(Integer seed) {
		this.seed = seed;
	}

	@Override
	@JsonIgnore
	public Integer getMaxTokens() {
		return getNumPredict();
	}

	@JsonIgnore
	public void setMaxTokens(Integer maxTokens) {
		setNumPredict(maxTokens);
	}

	public Integer getNumPredict() {
		return this.numPredict;
	}

	public void setNumPredict(Integer numPredict) {
		this.numPredict = numPredict;
	}

	@Override
	public Integer getTopK() {
		return this.topK;
	}

	public void setTopK(Integer topK) {
		this.topK = topK;
	}

	@Override
	public Double getTopP() {
		return this.topP;
	}

	public void setTopP(Double topP) {
		this.topP = topP;
	}

	public Double getMinP() {
		return this.minP;
	}

	public void setMinP(Double minP) {
		this.minP = minP;
	}

	/**
	 * @deprecated Not supported in Ollama anymore.
	 */
	@Deprecated
	public Float getTfsZ() {
		return this.tfsZ;
	}

	/**
	 * @deprecated Not supported in Ollama anymore.
	 */
	@Deprecated
	public void setTfsZ(Float tfsZ) {
		this.tfsZ = tfsZ;
	}

	public Float getTypicalP() {
		return this.typicalP;
	}

	public void setTypicalP(Float typicalP) {
		this.typicalP = typicalP;
	}

	public Integer getRepeatLastN() {
		return this.repeatLastN;
	}

	public void setRepeatLastN(Integer repeatLastN) {
		this.repeatLastN = repeatLastN;
	}

	@Override
	public Double getTemperature() {
		return this.temperature;
	}

	public void setTemperature(Double temperature) {
		this.temperature = temperature;
	}

	public Double getRepeatPenalty() {
		return this.repeatPenalty;
	}

	public void setRepeatPenalty(Double repeatPenalty) {
		this.repeatPenalty = repeatPenalty;
	}

	@Override
	public Double getPresencePenalty() {
		return this.presencePenalty;
	}

	public void setPresencePenalty(Double presencePenalty) {
		this.presencePenalty = presencePenalty;
	}

	@Override
	public Double getFrequencyPenalty() {
		return this.frequencyPenalty;
	}

	public void setFrequencyPenalty(Double frequencyPenalty) {
		this.frequencyPenalty = frequencyPenalty;
	}

	/**
	 * @deprecated Not supported in Ollama anymore.
	 */
	@Deprecated
	public Integer getMirostat() {
		return this.mirostat;
	}

	/**
	 * @deprecated Not supported in Ollama anymore.
	 */
	@Deprecated
	public void setMirostat(Integer mirostat) {
		this.mirostat = mirostat;
	}

	/**
	 * @deprecated Not supported in Ollama anymore.
	 */
	@Deprecated
	public Float getMirostatTau() {
		return this.mirostatTau;
	}

	/**
	 * @deprecated Not supported in Ollama anymore.
	 */
	@Deprecated
	public void setMirostatTau(Float mirostatTau) {
		this.mirostatTau = mirostatTau;
	}

	/**
	 * @deprecated Not supported in Ollama anymore.
	 */
	@Deprecated
	public Float getMirostatEta() {
		return this.mirostatEta;
	}

	/**
	 * @deprecated Not supported in Ollama anymore.
	 */
	@Deprecated
	public void setMirostatEta(Float mirostatEta) {
		this.mirostatEta = mirostatEta;
	}

	/**
	 * @deprecated Not supported in Ollama anymore.
	 */
	@Deprecated
	public Boolean getPenalizeNewline() {
		return this.penalizeNewline;
	}

	/**
	 * @deprecated Not supported in Ollama anymore.
	 */
	@Deprecated
	public void setPenalizeNewline(Boolean penalizeNewline) {
		this.penalizeNewline = penalizeNewline;
	}

	@Override
	@JsonIgnore
	public List<String> getStopSequences() {
		return getStop();
	}

	@JsonIgnore
	public void setStopSequences(List<String> stopSequences) {
		setStop(stopSequences);
	}

	public List<String> getStop() {
		return this.stop;
	}

	public void setStop(List<String> stop) {
		this.stop = stop;
	}

	public Boolean getTruncate() {
		return this.truncate;
	}

	public void setTruncate(Boolean truncate) {
		this.truncate = truncate;
	}

	@Override
	public Boolean isThink() {
		return this.think;
	}

	public void setThink(Boolean think) {
		this.think = think;
	}

	@Override
	@JsonIgnore
	public List<ToolCallback> getToolCallbacks() {
		return this.toolCallbacks;
	}

	@Override
	@JsonIgnore
	public void setToolCallbacks(List<ToolCallback> toolCallbacks) {
		Assert.notNull(toolCallbacks, "toolCallbacks cannot be null");
		Assert.noNullElements(toolCallbacks, "toolCallbacks cannot contain null elements");
		this.toolCallbacks = toolCallbacks;
	}

	@Override
	@JsonIgnore
	public Set<String> getToolNames() {
		return this.toolNames;
	}

	@Override
	@JsonIgnore
	public void setToolNames(Set<String> toolNames) {
		Assert.notNull(toolNames, "toolNames cannot be null");
		Assert.noNullElements(toolNames, "toolNames cannot contain null elements");
		toolNames.forEach(tool -> Assert.hasText(tool, "toolNames cannot contain empty elements"));
		this.toolNames = toolNames;
	}

	@Override
	@Nullable
	@JsonIgnore
	public Boolean getInternalToolExecutionEnabled() {
		return this.internalToolExecutionEnabled;
	}

	@Override
	@JsonIgnore
	public void setInternalToolExecutionEnabled(@Nullable Boolean internalToolExecutionEnabled) {
		this.internalToolExecutionEnabled = internalToolExecutionEnabled;
	}

	@Override
	@JsonIgnore
	public Integer getDimensions() {
		return null;
	}

	@Override
	@JsonIgnore
	public Map<String, Object> getToolContext() {
		return this.toolContext;
	}

	@Override
	@JsonIgnore
	public void setToolContext(Map<String, Object> toolContext) {
		this.toolContext = toolContext;
	}

	/**
	 * Convert the {@link OllamaOptions} object to a {@link Map} of key/value pairs.
	 * @return The {@link Map} of key/value pairs.
	 */
	public Map<String, Object> toMap() {
		return ModelOptionsUtils.objectToMap(this);
	}

	@Override
	public OllamaOptions copy() {
		return fromOptions(this);
	}
	// @formatter:on

	@Override
	public boolean equals(Object o) {
		if (this == o) {
			return true;
		}
		if (o == null || getClass() != o.getClass()) {
			return false;
		}
		OllamaOptions that = (OllamaOptions) o;
		return Objects.equals(this.model, that.model) && Objects.equals(this.format, that.format)
				&& Objects.equals(this.keepAlive, that.keepAlive) && Objects.equals(this.truncate, that.truncate)
				&& Objects.equals(this.useNUMA, that.useNUMA) && Objects.equals(this.numCtx, that.numCtx)
				&& Objects.equals(this.numBatch, that.numBatch) && Objects.equals(this.numGPU, that.numGPU)
				&& Objects.equals(this.mainGPU, that.mainGPU) && Objects.equals(this.lowVRAM, that.lowVRAM)
				&& Objects.equals(this.f16KV, that.f16KV) && Objects.equals(this.logitsAll, that.logitsAll)
				&& Objects.equals(this.vocabOnly, that.vocabOnly) && Objects.equals(this.useMMap, that.useMMap)
				&& Objects.equals(this.useMLock, that.useMLock) && Objects.equals(this.numThread, that.numThread)
				&& Objects.equals(this.numKeep, that.numKeep) && Objects.equals(this.seed, that.seed)
				&& Objects.equals(this.numPredict, that.numPredict) && Objects.equals(this.topK, that.topK)
				&& Objects.equals(this.topP, that.topP) && Objects.equals(this.minP, that.minP)
				&& Objects.equals(this.tfsZ, that.tfsZ) && Objects.equals(this.typicalP, that.typicalP)
				&& Objects.equals(this.repeatLastN, that.repeatLastN)
				&& Objects.equals(this.temperature, that.temperature)
				&& Objects.equals(this.repeatPenalty, that.repeatPenalty)
				&& Objects.equals(this.presencePenalty, that.presencePenalty)
				&& Objects.equals(this.frequencyPenalty, that.frequencyPenalty)
				&& Objects.equals(this.think, that.think) && Objects.equals(this.mirostat, that.mirostat)
				&& Objects.equals(this.mirostatTau, that.mirostatTau)
				&& Objects.equals(this.mirostatEta, that.mirostatEta)
				&& Objects.equals(this.penalizeNewline, that.penalizeNewline) && Objects.equals(this.stop, that.stop)
				&& Objects.equals(this.toolCallbacks, that.toolCallbacks)
				&& Objects.equals(this.internalToolExecutionEnabled, that.internalToolExecutionEnabled)
				&& Objects.equals(this.toolNames, that.toolNames) && Objects.equals(this.toolContext, that.toolContext);
	}

	@Override
	public int hashCode() {
		return Objects.hash(this.model, this.format, this.keepAlive, this.truncate, this.think, this.useNUMA,
				this.numCtx, this.numBatch, this.numGPU, this.mainGPU, this.lowVRAM, this.f16KV, this.logitsAll,
				this.vocabOnly, this.useMMap, this.useMLock, this.numThread, this.numKeep, this.seed, this.numPredict,
				this.topK, this.topP, this.minP, this.tfsZ, this.typicalP, this.repeatLastN, this.temperature,
				this.repeatPenalty, this.presencePenalty, this.frequencyPenalty, this.mirostat, this.mirostatTau,
				this.mirostatEta, this.penalizeNewline, this.stop, this.toolCallbacks, this.toolNames,
				this.internalToolExecutionEnabled, this.toolContext);
	}

	@Deprecated
	public static final class Builder {

		private final OllamaOptions options = new OllamaOptions();

		public Builder model(String model) {
			this.options.model = model;
			return this;
		}

		public Builder model(OllamaModel model) {
			this.options.model = model.getName();
			return this;
		}

		public Builder format(Object format) {
			this.options.format = format;
			return this;
		}

		public Builder keepAlive(String keepAlive) {
			this.options.keepAlive = keepAlive;
			return this;
		}

		public Builder truncate(Boolean truncate) {
			this.options.truncate = truncate;
			return this;
		}

		public Builder think(Boolean think) {
			this.options.think = think;
			return this;
		}

<<<<<<< HEAD
=======
		/**
		 * @deprecated Not supported in Ollama anymore.
		 */
		@Deprecated
>>>>>>> dfb2522f
		public Builder useNUMA(Boolean useNUMA) {
			this.options.useNUMA = useNUMA;
			return this;
		}

		public Builder numCtx(Integer numCtx) {
			this.options.numCtx = numCtx;
			return this;
		}

		public Builder numBatch(Integer numBatch) {
			this.options.numBatch = numBatch;
			return this;
		}

		public Builder numGPU(Integer numGPU) {
			this.options.numGPU = numGPU;
			return this;
		}

		public Builder mainGPU(Integer mainGPU) {
			this.options.mainGPU = mainGPU;
			return this;
		}

		/**
		 * @deprecated Not supported in Ollama anymore.
		 */
		@Deprecated
		public Builder lowVRAM(Boolean lowVRAM) {
			this.options.lowVRAM = lowVRAM;
			return this;
		}

		/**
		 * @deprecated Not supported in Ollama anymore.
		 */
		@Deprecated
		public Builder f16KV(Boolean f16KV) {
			this.options.f16KV = f16KV;
			return this;
		}

		/**
		 * @deprecated Not supported in Ollama anymore.
		 */
		@Deprecated
		public Builder logitsAll(Boolean logitsAll) {
			this.options.logitsAll = logitsAll;
			return this;
		}

		/**
		 * @deprecated Not supported in Ollama anymore.
		 */
		@Deprecated
		public Builder vocabOnly(Boolean vocabOnly) {
			this.options.vocabOnly = vocabOnly;
			return this;
		}

		public Builder useMMap(Boolean useMMap) {
			this.options.useMMap = useMMap;
			return this;
		}

		/**
		 * @deprecated Not supported in Ollama anymore.
		 */
		@Deprecated
		public Builder useMLock(Boolean useMLock) {
			this.options.useMLock = useMLock;
			return this;
		}

		public Builder numThread(Integer numThread) {
			this.options.numThread = numThread;
			return this;
		}

		public Builder numKeep(Integer numKeep) {
			this.options.numKeep = numKeep;
			return this;
		}

		public Builder seed(Integer seed) {
			this.options.seed = seed;
			return this;
		}

		public Builder numPredict(Integer numPredict) {
			this.options.numPredict = numPredict;
			return this;
		}

		public Builder topK(Integer topK) {
			this.options.topK = topK;
			return this;
		}

		public Builder topP(Double topP) {
			this.options.topP = topP;
			return this;
		}

		public Builder minP(Double minP) {
			this.options.minP = minP;
			return this;
		}

		/**
		 * @deprecated Not supported in Ollama anymore.
		 */
		@Deprecated
		public Builder tfsZ(Float tfsZ) {
			this.options.tfsZ = tfsZ;
			return this;
		}

		public Builder typicalP(Float typicalP) {
			this.options.typicalP = typicalP;
			return this;
		}

		public Builder repeatLastN(Integer repeatLastN) {
			this.options.repeatLastN = repeatLastN;
			return this;
		}

		public Builder temperature(Double temperature) {
			this.options.temperature = temperature;
			return this;
		}

		public Builder repeatPenalty(Double repeatPenalty) {
			this.options.repeatPenalty = repeatPenalty;
			return this;
		}

		public Builder presencePenalty(Double presencePenalty) {
			this.options.presencePenalty = presencePenalty;
			return this;
		}

		public Builder frequencyPenalty(Double frequencyPenalty) {
			this.options.frequencyPenalty = frequencyPenalty;
			return this;
		}

		/**
		 * @deprecated Not supported in Ollama anymore.
		 */
		@Deprecated
		public Builder mirostat(Integer mirostat) {
			this.options.mirostat = mirostat;
			return this;
		}

		/**
		 * @deprecated Not supported in Ollama anymore.
		 */
		@Deprecated
		public Builder mirostatTau(Float mirostatTau) {
			this.options.mirostatTau = mirostatTau;
			return this;
		}

		/**
		 * @deprecated Not supported in Ollama anymore.
		 */
		@Deprecated
		public Builder mirostatEta(Float mirostatEta) {
			this.options.mirostatEta = mirostatEta;
			return this;
		}

		/**
		 * @deprecated Not supported in Ollama anymore.
		 */
		@Deprecated
		public Builder penalizeNewline(Boolean penalizeNewline) {
			this.options.penalizeNewline = penalizeNewline;
			return this;
		}

		public Builder stop(List<String> stop) {
			this.options.stop = stop;
			return this;
		}

		public Builder toolCallbacks(List<ToolCallback> toolCallbacks) {
			this.options.setToolCallbacks(toolCallbacks);
			return this;
		}

		public Builder toolCallbacks(ToolCallback... toolCallbacks) {
			Assert.notNull(toolCallbacks, "toolCallbacks cannot be null");
			this.options.toolCallbacks.addAll(Arrays.asList(toolCallbacks));
			return this;
		}

		public Builder toolNames(Set<String> toolNames) {
			this.options.setToolNames(toolNames);
			return this;
		}

		public Builder toolNames(String... toolNames) {
			Assert.notNull(toolNames, "toolNames cannot be null");
			this.options.toolNames.addAll(Set.of(toolNames));
			return this;
		}

		public Builder internalToolExecutionEnabled(@Nullable Boolean internalToolExecutionEnabled) {
			this.options.setInternalToolExecutionEnabled(internalToolExecutionEnabled);
			return this;
		}

		public Builder toolContext(Map<String, Object> toolContext) {
			if (this.options.toolContext == null) {
				this.options.toolContext = toolContext;
			}
			else {
				this.options.toolContext.putAll(toolContext);
			}
			return this;
		}

		public OllamaOptions build() {
			return this.options;
		}

	}

}<|MERGE_RESOLUTION|>--- conflicted
+++ resolved
@@ -1001,13 +1001,10 @@
 			return this;
 		}
 
-<<<<<<< HEAD
-=======
 		/**
 		 * @deprecated Not supported in Ollama anymore.
 		 */
 		@Deprecated
->>>>>>> dfb2522f
 		public Builder useNUMA(Boolean useNUMA) {
 			this.options.useNUMA = useNUMA;
 			return this;
