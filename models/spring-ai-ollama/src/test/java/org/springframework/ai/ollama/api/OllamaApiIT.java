--- conflicted
+++ resolved
@@ -42,15 +42,11 @@
  */
 public class OllamaApiIT extends BaseOllamaIT {
 
-<<<<<<< HEAD
-	private static final String MODEL = OllamaModel.QWEN_3_1_7_B.getName();
-=======
 	private static final String CHAT_MODEL = OllamaModel.QWEN_2_5_3B.getName();
 
 	private static final String EMBEDDING_MODEL = OllamaModel.NOMIC_EMBED_TEXT.getName();
 
 	private static final String THINKING_MODEL = OllamaModel.QWEN3_4B.getName();
->>>>>>> dfb2522f
 
 	@BeforeAll
 	public static void beforeAll() throws IOException, InterruptedException {
@@ -117,23 +113,14 @@
 
 		assertThat(response).isNotNull();
 		assertThat(response.embeddings()).hasSize(1);
-<<<<<<< HEAD
-		assertThat(response.embeddings().get(0)).hasSize(2048);
-		assertThat(response.model()).isEqualTo(MODEL);
-=======
 		assertThat(response.embeddings().get(0)).hasSize(768);
 		assertThat(response.model()).isEqualTo(EMBEDDING_MODEL);
->>>>>>> dfb2522f
 		assertThat(response.promptEvalCount()).isEqualTo(5);
 		assertThat(response.loadDuration()).isGreaterThan(1);
 		assertThat(response.totalDuration()).isGreaterThan(1);
 	}
 
 	@Test
-<<<<<<< HEAD
-	public void streamChatWithThinking() {
-		var request = ChatRequest.builder(MODEL)
-=======
 	public void think() {
 		var request = ChatRequest.builder(THINKING_MODEL)
 			.stream(false)
@@ -192,7 +179,6 @@
 	@Test
 	public void streamChatWithThinking() {
 		var request = ChatRequest.builder(THINKING_MODEL)
->>>>>>> dfb2522f
 			.stream(true)
 			.think(true)
 			.messages(List.of(Message.builder(Role.USER).content("What are the planets in the solar system?").build()))
@@ -218,11 +204,7 @@
 
 	@Test
 	public void streamChatWithoutThinking() {
-<<<<<<< HEAD
-		var request = ChatRequest.builder(MODEL)
-=======
-		var request = ChatRequest.builder(THINKING_MODEL)
->>>>>>> dfb2522f
+		var request = ChatRequest.builder(THINKING_MODEL)
 			.stream(true)
 			.think(false)
 			.messages(List.of(Message.builder(Role.USER).content("What are the planets in the solar system?").build()))
