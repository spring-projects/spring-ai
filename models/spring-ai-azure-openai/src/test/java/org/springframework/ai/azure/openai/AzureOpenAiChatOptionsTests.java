--- conflicted
+++ resolved
@@ -72,17 +72,11 @@
 			.build();
 
 		assertThat(options)
-<<<<<<< HEAD
-			.extracting("deploymentName", "frequencyPenalty", "logitBias", "maxTokens", "n", "presencePenalty", "stop",
-					"temperature", "topP", "user", "responseFormat", "streamUsage", "reasoningEffort", "seed",
-					"logprobs", "topLogProbs", "enhancements", "streamOptions", "toolExecutionMaxIterations")
-			.containsExactly("test-deployment", 0.5, Map.of("token1", 1, "token2", -1), 200, 2, 0.8,
-=======
 			.extracting("deploymentName", "frequencyPenalty", "logitBias", "maxTokens", "maxCompletionTokens", "n",
 					"presencePenalty", "stop", "temperature", "topP", "user", "responseFormat", "streamUsage",
-					"reasoningEffort", "seed", "logprobs", "topLogProbs", "enhancements", "streamOptions")
+					"reasoningEffort", "seed", "logprobs", "topLogProbs", "enhancements", "streamOptions",
+					"toolExecutionMaxIterations")
 			.containsExactly("test-deployment", 0.5, Map.of("token1", 1, "token2", -1), null, 150, 2, 0.8,
->>>>>>> 133eb407
 					List.of("stop1", "stop2"), 0.7, 0.9, "test-user", responseFormat, true, "low", 12345L, true, 5,
 					enhancements, streamOptions, 3);
 	}
