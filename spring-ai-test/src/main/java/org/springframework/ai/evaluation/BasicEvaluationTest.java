--- conflicted
+++ resolved
@@ -56,19 +56,12 @@
 	protected void evaluateQuestionAndAnswer(String question, String answer, boolean factBased) {
 		assertThat(question).isNotNull();
 		assertThat(answer).isNotNull();
-<<<<<<< HEAD
 		logger.info("Question: {}", question);
 		logger.info("Answer:{}", answer);
-		PromptTemplate userPromptTemplate = new PromptTemplate(this.userEvaluatorResource,
-				Map.of("question", question, "answer", answer));
-=======
-		logger.info("Question: " + question);
-		logger.info("Answer:" + answer);
 		PromptTemplate userPromptTemplate = PromptTemplate.builder()
 			.resource(this.userEvaluatorResource)
 			.variables(Map.of("question", question, "answer", answer))
 			.build();
->>>>>>> b8dfc090
 		SystemMessage systemMessage;
 		if (factBased) {
 			systemMessage = new SystemMessage(this.qaEvaluatorFactBasedAnswerResource);
